--- conflicted
+++ resolved
@@ -1,9 +1,6 @@
 ﻿using System;
-<<<<<<< HEAD
 using ICD.Connect.Devices.Controls;
-=======
 using ICD.Common.Utils.Extensions;
->>>>>>> 38ae69af
 using ICD.Connect.Misc.CrestronPro.Devices;
 using ICD.Connect.Misc.CrestronPro.Utils;
 using ICD.Connect.Routing.Connections;
@@ -87,29 +84,7 @@
 
 		#endregion
 
-<<<<<<< HEAD
-=======
-		/// <summary>
-		/// Constructor.
-		/// </summary>
-		protected AbstractEndpointReceiverBaseAdapter()
-		{
-			// ReSharper disable once DoNotCallOverridableMethodsInConstructor
-			AddControls();
-		}
-
->>>>>>> 38ae69af
 		#region Methods
-
-		/// <summary>
-		/// Override to add additional/different controls (ie RouteSwitcherControl) to the device
-		/// <remarks>This is called from the abstract contructor, so the concrete constructor
-		/// will not have been called yet. Use with caution.</remarks>
-		/// </summary>
-		protected virtual void AddControls()
-		{
-			Controls.Add(new RouteMidpointControl(this, 0));
-		}
 
 		/// <summary>
 		/// Release resources
@@ -329,6 +304,16 @@
 		}
 
 		/// <summary>
+		/// Override to add additional/different controls (ie RouteSwitcherControl) to the device
+		/// <remarks>This is called from the abstract contructor, so the concrete constructor
+		/// will not have been called yet. Use with caution.</remarks>
+		/// </summary>
+		protected virtual IRouteMidpointControl CreateRouteControl()
+		{
+			return new RouteMidpointControl(this, 0);
+		}
+
+		/// <summary>
 		/// Override to add controls to the device.
 		/// </summary>
 		/// <param name="settings"></param>
@@ -338,7 +323,8 @@
 		{
 			base.AddControls(settings, factory, addControl);
 
-			addControl(new RouteMidpointControl(this, 0));
+			IRouteMidpointControl control = CreateRouteControl();
+			addControl(control);
 		}
 
 #if SIMPLSHARP
