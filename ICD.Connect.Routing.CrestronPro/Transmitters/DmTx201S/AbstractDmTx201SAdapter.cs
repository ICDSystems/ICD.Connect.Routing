﻿using System;
using System.Collections.Generic;
<<<<<<< HEAD
using System.Linq;
#if !NETSTANDARD
=======
#if SIMPLSHARP
>>>>>>> 8d7e531b
using Crestron.SimplSharpPro;
#endif
using ICD.Connect.Routing.Connections;
using ICD.Connect.Routing.CrestronPro.Transmitters.DmTx200Base;

namespace ICD.Connect.Routing.CrestronPro.Transmitters.DmTx201S
{
#if !NETSTANDARD
	public abstract class AbstractDmTx201SAdapter<TTransmitter, TSettings> :
		AbstractDmTx200BaseAdapter<TTransmitter, TSettings>, IDmTx201SAdapter
		where TTransmitter : Crestron.SimplSharpPro.DM.Endpoints.Transmitters.DmTx201S
#else
	public abstract class AbstractDmTx201SAdapter<TSettings> :
		AbstractDmTx200BaseAdapter<TSettings>, IDmTx201SAdapter
#endif
		where TSettings : IDmTx201SAdapterSettings, new()
	{
		#region Properties

		private const int OUTPUT_HDMI = 2;

		#endregion

		#region Methods

		/// <summary>
		/// Gets the output at the given address.
		/// </summary>
		/// <param name="output"></param>
		/// <returns></returns>
		public override ConnectorInfo GetOutput(int output)
		{
			if (!base.ContainsOutput(output) && output != OUTPUT_HDMI)
				throw new ArgumentOutOfRangeException("output");

			return new ConnectorInfo(output, eConnectionType.Audio | eConnectionType.Video);
		}

		/// <summary>
		/// Returns true if the source contains an output at the given address.
		/// </summary>
		/// <param name="output"></param>
		/// <returns></returns>
		public override bool ContainsOutput(int output)
		{
			return base.ContainsOutput(output) || output == OUTPUT_HDMI;
		}

		/// <summary>
		/// Gets the outputs for the given input.
		/// </summary>
		/// <param name="input"></param>
		/// <param name="type"></param>
		/// <returns></returns>
		public override IEnumerable<ConnectorInfo> GetOutputs(int input, eConnectionType type)
		{
			if (!ContainsInput(input))
				throw new ArgumentException(string.Format("{0} has no output at address {1}", this, input));

			foreach (ConnectorInfo info in GetBaseOutputs(input, type))
			{
				yield return info;
			}

			switch (type)
			{
				case eConnectionType.Audio:
				case eConnectionType.Video:
				case eConnectionType.Audio | eConnectionType.Video:
					yield return GetOutput(OUTPUT_HDMI);
					break;

				default:
					throw new ArgumentException("type");
			}
		}

		private IEnumerable<ConnectorInfo> GetBaseOutputs(int input, eConnectionType type)
		{
			return base.GetOutputs(input, type);
		}

		public override IEnumerable<ConnectorInfo> GetOutputs()
		{
			foreach (ConnectorInfo info in GetBaseOutputs())
			{
				yield return info;
			}

			yield return new ConnectorInfo(OUTPUT_HDMI, (eConnectionType.Audio | eConnectionType.Video));
		}

		private IEnumerable<ConnectorInfo> GetBaseOutputs()
		{
			return base.GetOutputs();
		}

<<<<<<< HEAD
		public override bool GetActiveTransmissionState(int output, eConnectionType type)
		{
			if (EnumUtils.HasMultipleFlags(type))
			{
				return EnumUtils.GetFlagsExceptNone(type)
								.Select(f => GetActiveTransmissionState(output, f))
								.Unanimous(false);
			}

			if (!ContainsOutput(output))
			{
				string message = string.Format("{0} has no {1} output at address {2}", this, type, output);
				throw new ArgumentOutOfRangeException("output", message);
			}

			switch (type)
			{
				case eConnectionType.Audio:
				case eConnectionType.Video:
					return ActiveTransmissionState;

				default:
					throw new ArgumentOutOfRangeException("type");
			}
		}
#if !NETSTANDARD
=======
#if SIMPLSHARP
>>>>>>> 8d7e531b

		protected override void TransmitterOnVideoSourceFeedbackEvent(GenericBase device, BaseEventArgs args)
		{
			base.TransmitterOnVideoSourceFeedbackEvent(device, args);

			switch (Transmitter.VideoSourceFeedback)
			{
				case Crestron.SimplSharpPro.DM.Endpoints.Transmitters.DmTx200Base.eSourceSelection.Digital:
					SwitcherCache.SetInputForOutput(OUTPUT_HDMI, INPUT_HDMI, eConnectionType.Video);
					break;
				case Crestron.SimplSharpPro.DM.Endpoints.Transmitters.DmTx200Base.eSourceSelection.Analog:
					SwitcherCache.SetInputForOutput(OUTPUT_HDMI, INPUT_VGA, eConnectionType.Video);
					break;
				case Crestron.SimplSharpPro.DM.Endpoints.Transmitters.DmTx200Base.eSourceSelection.Auto:
				case Crestron.SimplSharpPro.DM.Endpoints.Transmitters.DmTx200Base.eSourceSelection.Disable:
					SwitcherCache.SetInputForOutput(OUTPUT_HDMI, null, eConnectionType.Video);
					break;
				default:
					throw new ArgumentOutOfRangeException();
			}
		}

		protected override void TransmitterOnAudioSourceFeedbackEvent(GenericBase device, BaseEventArgs args)
		{
			base.TransmitterOnAudioSourceFeedbackEvent(device, args);

			switch (Transmitter.AudioSourceFeedback)
			{
				case Crestron.SimplSharpPro.DM.Endpoints.Transmitters.DmTx200Base.eSourceSelection.Digital:
					SwitcherCache.SetInputForOutput(OUTPUT_HDMI, INPUT_HDMI, eConnectionType.Audio);
					break;
				case Crestron.SimplSharpPro.DM.Endpoints.Transmitters.DmTx200Base.eSourceSelection.Analog:
					SwitcherCache.SetInputForOutput(OUTPUT_HDMI, INPUT_VGA, eConnectionType.Audio);
					break;
				case Crestron.SimplSharpPro.DM.Endpoints.Transmitters.DmTx200Base.eSourceSelection.Auto:
				case Crestron.SimplSharpPro.DM.Endpoints.Transmitters.DmTx200Base.eSourceSelection.Disable:
					SwitcherCache.SetInputForOutput(OUTPUT_HDMI, null, eConnectionType.Audio);
					break;
				default:
					throw new ArgumentOutOfRangeException();
			}
		}
#endif
		#endregion
	}

	public abstract class AbstractDmTx201SAdapterSettings : AbstractDmTx200BaseAdapterSettings, IDmTx201SAdapterSettings
	{
	}

	public interface IDmTx201SAdapter : IDmTx200BaseAdapter
	{
	}

	public interface IDmTx201SAdapterSettings : IDmTx200BaseAdapterSettings
	{
	}
}<|MERGE_RESOLUTION|>--- conflicted
+++ resolved
@@ -1,11 +1,7 @@
 ﻿using System;
 using System.Collections.Generic;
-<<<<<<< HEAD
 using System.Linq;
 #if !NETSTANDARD
-=======
-#if SIMPLSHARP
->>>>>>> 8d7e531b
 using Crestron.SimplSharpPro;
 #endif
 using ICD.Connect.Routing.Connections;
@@ -103,7 +99,6 @@
 			return base.GetOutputs();
 		}
 
-<<<<<<< HEAD
 		public override bool GetActiveTransmissionState(int output, eConnectionType type)
 		{
 			if (EnumUtils.HasMultipleFlags(type))
@@ -130,9 +125,6 @@
 			}
 		}
 #if !NETSTANDARD
-=======
-#if SIMPLSHARP
->>>>>>> 8d7e531b
 
 		protected override void TransmitterOnVideoSourceFeedbackEvent(GenericBase device, BaseEventArgs args)
 		{
