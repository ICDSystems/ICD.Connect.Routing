﻿using System;
using System.Collections.Generic;
<<<<<<< HEAD
using System.Linq;
#if !NETSTANDARD
=======
#if SIMPLSHARP
>>>>>>> 8d7e531b
using Crestron.SimplSharpPro;
using Crestron.SimplSharpPro.DeviceSupport;
using Crestron.SimplSharpPro.DM;
using Crestron.SimplSharpPro.DM.Endpoints;
using Crestron.SimplSharpPro.DM.Endpoints.Transmitters;
using ICD.Connect.Misc.CrestronPro.Extensions;
using ICD.Connect.Misc.CrestronPro.Devices;
using ICD.Connect.API.Nodes;
#endif
using ICD.Common.Properties;
using ICD.Common.Utils;
using ICD.Connect.Routing.Connections;

namespace ICD.Connect.Routing.CrestronPro.Transmitters.DmTx4kX02CBase
{
#if !NETSTANDARD
	public abstract class AbstractDmTx4kX02CBaseAdapter<TTransmitter, TSettings> :
		AbstractEndpointTransmitterSwitcherBaseAdapter<TTransmitter, TSettings>, IDmTx4kX02CBaseAdapter
		where TTransmitter : Crestron.SimplSharpPro.DM.Endpoints.Transmitters.DmTx4kX02CBase
#else
	public abstract class AbstractDmTx4kX02CBaseAdapter<TSettings> :
		AbstractEndpointTransmitterSwitcherBaseAdapter<TSettings>, IDmTx4kX02CBaseAdapter
#endif
		where TSettings : IDmTx4kX02CBaseAdapterSettings, new()
	{
		protected const int HDMI_INPUT_1 = 1;
		protected const int HDMI_INPUT_2 = 2;
		protected const int DM_OUTPUT = 1;
		protected const int HDMI_OUTPUT = 2;

		#region Properties

		/// <summary>
		/// Returns true if an HDMI input source is detected.
		/// </summary>
		[PublicAPI]
		public bool HdmiDetected
		{
			get
			{
#if !NETSTANDARD
				return Transmitter.HdmiInputs[HDMI_INPUT_1].SyncDetectedFeedback.GetBoolValueOrDefault() ||
					   Transmitter.HdmiInputs[HDMI_INPUT_2].SyncDetectedFeedback.GetBoolValueOrDefault();
#else
				return false;
#endif
			}
		}

		#endregion

		#region Methods

<<<<<<< HEAD
#if !NETSTANDARD
#endif
		/// <summary>
		/// Returns true if a signal is detected at the given input.
		/// </summary>
		/// <param name="input"></param>
		/// <param name="type"></param>
		/// <returns></returns>
		public override bool GetSignalDetectedState(int input, eConnectionType type)
		{
			if (!ContainsInput(input))
				throw new ArgumentOutOfRangeException("input");

			return SwitcherCache.GetSourceDetectedState(input, type);
		}

=======
>>>>>>> 8d7e531b
		/// <summary>
		/// Gets the input at the given address.
		/// </summary>
		/// <param name="input"></param>
		/// <returns></returns>
		public override ConnectorInfo GetInput(int input)
		{
			if (!ContainsInput(input))
				throw new ArgumentOutOfRangeException("input");

			return new ConnectorInfo(input, eConnectionType.Audio | eConnectionType.Video);
		}

		/// <summary>
		/// Gets the input routed to the given output matching the given type.
		/// </summary>
		/// <param name="output"></param>
		/// <param name="type"></param>
		/// <returns></returns>
		/// <exception cref="InvalidOperationException">Type has multiple flags.</exception>
		public override ConnectorInfo? GetInput(int output, eConnectionType type)
		{
			if (!ContainsOutput(output))
				throw new ArgumentException(string.Format("{0} has no output at address {1}", this, output));

			if (EnumUtils.HasMultipleFlags(type))
				throw new ArgumentException("Type must have a single flag", "type");

			return SwitcherCache.GetInputConnectorInfoForOutput(output, type);
		}

		/// <summary>
		/// Returns true if the destination contains an input at the given address.
		/// </summary>
		/// <param name="input"></param>
		/// <returns></returns>
		public override bool ContainsInput(int input)
		{
			return input == HDMI_INPUT_1 || input == HDMI_INPUT_2;
		}

		/// <summary>
		/// Returns the inputs.
		/// </summary>
		/// <returns></returns>
		public override IEnumerable<ConnectorInfo> GetInputs()
		{
			yield return GetInput(HDMI_INPUT_1);
			yield return GetInput(HDMI_INPUT_2);
		}

		/// <summary>
		/// Gets the output at the given address.
		/// </summary>
		/// <param name="output"></param>
		/// <returns></returns>
		public override ConnectorInfo GetOutput(int output)
		{
			if (!ContainsOutput(output))
				throw new ArgumentOutOfRangeException("output");

			return new ConnectorInfo(output, eConnectionType.Audio | eConnectionType.Video);
		}

		/// <summary>
		/// Returns true if the source contains an output at the given address.
		/// </summary>
		/// <param name="output"></param>
		/// <returns></returns>
		public override bool ContainsOutput(int output)
		{
			return output == DM_OUTPUT || output == HDMI_OUTPUT;
		}

		/// <summary>
		/// Gets the outputs for the given input.
		/// </summary>
		/// <param name="input"></param>
		/// <param name="type"></param>
		/// <returns></returns>
		public override IEnumerable<ConnectorInfo> GetOutputs(int input, eConnectionType type)
		{
			if (!ContainsInput(input))
				throw new ArgumentException(string.Format("{0} has no output at address {1}", this, input));

			switch (type)
			{
				case eConnectionType.Audio:
				case eConnectionType.Video:
				case eConnectionType.Audio | eConnectionType.Video:
					yield return GetOutput(DM_OUTPUT);
					yield return GetOutput(HDMI_OUTPUT);
					break;

				default:
					throw new ArgumentException("type");
			}
		}

		public override IEnumerable<ConnectorInfo> GetOutputs()
		{
			yield return new ConnectorInfo(DM_OUTPUT, (eConnectionType.Audio | eConnectionType.Video));
			yield return new ConnectorInfo(HDMI_OUTPUT, (eConnectionType.Audio | eConnectionType.Video));
		}

		/// <summary>
		/// Performs the given route operation.
		/// </summary>
		/// <param name="info"></param>
		/// <returns></returns>
		public override bool Route(RouteOperation info)
		{
			if (!ContainsInput(info.LocalInput))
				throw new IndexOutOfRangeException(string.Format("No input at address {0}", info.LocalInput));
			if (!ContainsOutput(info.LocalOutput))
				throw new IndexOutOfRangeException(string.Format("No output at address {0}", info.LocalOutput));
#if !NETSTANDARD
			if (Transmitter == null)
				throw new InvalidOperationException("No DmTx instantiated");

			foreach (eConnectionType type in EnumUtils.GetFlagsExceptNone(info.ConnectionType))
			{
				switch (type)
				{
					case eConnectionType.Audio:
						switch (info.LocalInput)
						{
							case HDMI_INPUT_1:
								SetAudioSource(eX02AudioSourceType.Hdmi1);
								break;

							case HDMI_INPUT_2:
								SetAudioSource(eX02AudioSourceType.Hdmi2);
								break;

							default:
								throw new IndexOutOfRangeException(string.Format("No input at address {0}", info.LocalInput));
						}
						break;
					case eConnectionType.Video:
						switch (info.LocalInput)
						{
							case HDMI_INPUT_1:
								SetVideoSource(eX02VideoSourceType.Hdmi1);
								break;

							case HDMI_INPUT_2:
								SetVideoSource(eX02VideoSourceType.Hdmi2);
								break;

							default:
								throw new IndexOutOfRangeException(string.Format("No input at address {0}", info.LocalInput));
						}
						break;
					default:
						throw new InvalidOperationException("Connection type unsupported");
				}
			}
			return true;
#endif
			return false;
		}

		/// <summary>
		/// Stops routing to the given output.
		/// </summary>
		/// <param name="output"></param>
		/// <param name="type"></param>
		/// <returns>True if successfully cleared.</returns>
		public override bool ClearOutput(int output, eConnectionType type)
		{
#if !NETSTANDARD
			if (Transmitter == null)
				throw new InvalidOperationException("No DmTx instantiated");

			SetVideoSource(eX02VideoSourceType.AllDisabled);
			SetAudioSource(eX02AudioSourceType.AllDisabled);
			return true;
#endif
			return false;
		}

		/// <summary>
		/// Gets the source detect state from the Tx
		/// This is just a simple "is a laptop detected"
		/// Used for ActiveTransmission in AutoRouting mode
		/// Override to support additional inputs on a Tx
		/// </summary>
		/// <returns></returns>
		protected override bool GetSourceDetectionState()
		{
			return HdmiDetected;
		}

#if !NETSTANDARD

		protected void SetAudioSource(eX02AudioSourceType source)
		{
			if (Transmitter == null || Transmitter.AudioSourceFeedback == source)
				return;

			Transmitter.AudioSource = Transmitter.AudioSourceFeedback;
			Transmitter.AudioSource = source;


		}

		protected void SetVideoSource(eX02VideoSourceType source)
		{
			if (Transmitter == null || Transmitter.VideoSourceFeedback == source)
				return;

			Transmitter.VideoSource = Transmitter.VideoSourceFeedback;
			Transmitter.VideoSource = source;
		}

		/// <summary>
		/// Override to implement AutoRouting on the transmitter
		/// </summary>
		protected override void SetTransmitterAutoRoutingFinal()
		{
			SetAudioSource(eX02AudioSourceType.Auto);
			SetVideoSource(eX02VideoSourceType.Auto);
		}
#endif

#endregion

#if !NETSTANDARD
#region Transmitter Callbacks

		/// <summary>
		/// Subscribes to the transmitter events.
		/// </summary>
		/// <param name="transmitter"></param>
		protected override void Subscribe(TTransmitter transmitter)
		{
			base.Subscribe(transmitter);

			if (transmitter == null)
				return;

			transmitter.HdmiInputs[HDMI_INPUT_1].InputStreamChange += HdmiInputOnInputStreamChange;
			transmitter.HdmiInputs[HDMI_INPUT_2].InputStreamChange += HdmiInputOnInputStreamChange;
			transmitter.BaseEvent += TransmitterOnBaseEvent;
		}

		/// <summary>
		/// Unsubscribes from the transmitter events.
		/// </summary>
		/// <param name="transmitter"></param>
		protected override void Unsubscribe(TTransmitter transmitter)
		{
			base.Unsubscribe(transmitter);

			if (transmitter == null)
				return;

			transmitter.HdmiInputs[HDMI_INPUT_1].InputStreamChange -= HdmiInputOnInputStreamChange;
			transmitter.HdmiInputs[HDMI_INPUT_2].InputStreamChange -= HdmiInputOnInputStreamChange;
			transmitter.BaseEvent -= TransmitterOnBaseEvent;
		}

		/// <summary>
		/// Called when the HDMI input stream changes.
		/// </summary>
		/// <param name="inputStream"></param>
		/// <param name="args"></param>
		private void HdmiInputOnInputStreamChange(EndpointInputStream inputStream, EndpointInputStreamEventArgs args)
		{
			if (args.EventId == EndpointInputStreamEventIds.SyncDetectedFeedbackEventId)
			{
				UpdateSourceDetectionState();
				SwitcherCache.SetSourceDetectedState(HDMI_INPUT_1, eConnectionType.Video,
													 Transmitter.HdmiInputs[HDMI_INPUT_1].SyncDetectedFeedback.BoolValue);
				SwitcherCache.SetSourceDetectedState(HDMI_INPUT_1, eConnectionType.Audio,
													 Transmitter.HdmiInputs[HDMI_INPUT_1].SyncDetectedFeedback.BoolValue);
				SwitcherCache.SetSourceDetectedState(HDMI_INPUT_2, eConnectionType.Video,
													 Transmitter.HdmiInputs[HDMI_INPUT_2].SyncDetectedFeedback.BoolValue);
				SwitcherCache.SetSourceDetectedState(HDMI_INPUT_2, eConnectionType.Audio,
													 Transmitter.HdmiInputs[HDMI_INPUT_2].SyncDetectedFeedback.BoolValue);
			}
		}

		/// <summary>
		/// Called when the the transmitter raises an event.
		/// </summary>
		/// <param name="device"></param>
		/// <param name="args"></param>
		private void TransmitterOnBaseEvent(GenericBase device, BaseEventArgs args)
		{
			if (args.EventId == EndpointTransmitterBase.VideoSourceFeedbackEventId)
				TransmitterOnVideoSourceFeedbackEvent(device, args);

			if (args.EventId == EndpointTransmitterBase.AudioSourceFeedbackEventId)
				TransmitterOnAudioSourceFeedbackEvent(device, args);
		}


		/// <summary>
		/// Called when the transmitter raises the VideoSourceFeedback event
		/// </summary>
		/// <param name="device"></param>
		/// <param name="args"></param>
		protected virtual void TransmitterOnVideoSourceFeedbackEvent(GenericBase device, BaseEventArgs args)
		{
			switch (Transmitter.VideoSourceFeedback)
			{
				case eX02VideoSourceType.Hdmi1:
					SwitcherCache.SetInputForOutput(DM_OUTPUT, HDMI_INPUT_1, eConnectionType.Video);
					SwitcherCache.SetInputForOutput(HDMI_OUTPUT, HDMI_INPUT_1, eConnectionType.Video);
					break;
				case eX02VideoSourceType.Hdmi2:
					SwitcherCache.SetInputForOutput(DM_OUTPUT, HDMI_INPUT_2, eConnectionType.Video);
					SwitcherCache.SetInputForOutput(HDMI_OUTPUT, HDMI_INPUT_2, eConnectionType.Video);
					break;
				case eX02VideoSourceType.Auto:
				case eX02VideoSourceType.AllDisabled:
					SwitcherCache.SetInputForOutput(DM_OUTPUT, null, eConnectionType.Video);
					SwitcherCache.SetInputForOutput(HDMI_OUTPUT, null, eConnectionType.Video);
					break;
				default:
					throw new ArgumentOutOfRangeException();
			}
		}

		/// <summary>
		/// Called when the transmitter raises the AudioSourceFeedback event
		/// </summary>
		/// <param name="device"></param>
		/// <param name="args"></param>
		protected virtual void TransmitterOnAudioSourceFeedbackEvent(GenericBase device, BaseEventArgs args)
		{
			switch (Transmitter.AudioSourceFeedback)
			{
				case eX02AudioSourceType.Hdmi1:
					SwitcherCache.SetInputForOutput(DM_OUTPUT, HDMI_INPUT_1, eConnectionType.Audio);
					SwitcherCache.SetInputForOutput(HDMI_OUTPUT, HDMI_INPUT_1, eConnectionType.Audio);
					break;
				case eX02AudioSourceType.Hdmi2:
					SwitcherCache.SetInputForOutput(DM_OUTPUT, HDMI_INPUT_2, eConnectionType.Audio);
					SwitcherCache.SetInputForOutput(HDMI_OUTPUT, HDMI_INPUT_2, eConnectionType.Audio);
					break;
				case eX02AudioSourceType.Auto:
				case eX02AudioSourceType.AllDisabled:
					SwitcherCache.SetInputForOutput(DM_OUTPUT, null, eConnectionType.Audio);
					SwitcherCache.SetInputForOutput(HDMI_OUTPUT, null, eConnectionType.Audio);
					break;
				default:
					throw new ArgumentOutOfRangeException();
			}
		}



#endregion

#region IO

		/// <summary>
		/// Gets the port at the given addres.
		/// </summary>
		/// <param name="address"></param>
		/// <returns></returns>
		public override ComPort GetComPort(int address)
		{
			if (Transmitter == null)
				throw new InvalidOperationException("No transmitter instantiated");

			if (address >= 1 && address <= Transmitter.NumberOfComPorts)
				return Transmitter.ComPorts[(uint)address];

			return base.GetComPort(address);
		}

		/// <summary>
		/// Gets the port at the given addres.
		/// </summary>
		/// <param name="address"></param>
		/// <returns></returns>
		public override IROutputPort GetIrOutputPort(int address)
		{
			if (Transmitter == null)
				throw new InvalidOperationException("No transmitter instantiated");

			if (address >= 1 && address <= Transmitter.NumberOfIROutputPorts)
				return Transmitter.IROutputPorts[(uint)address];

			return base.GetIrOutputPort(address);
		}

		/// <summary>
		/// Gets the port at the given address.
		/// </summary>
		/// <param name="io"></param>
		/// <param name="address"></param>
		/// <returns></returns>
		public override Cec GetCecPort(eInputOuptut io, int address)
		{
			if (Transmitter == null)
				throw new InvalidOperationException("No DmTx instantiated");

			if (io == eInputOuptut.Input)
			{
				switch (address)
				{
					case 1:
						return Transmitter.HdmiInputs[1].StreamCec;
					case 2:
						return Transmitter.HdmiInputs[2].StreamCec;
				}
			}
			if (io == eInputOuptut.Output && address == 1)
				return Transmitter.HdmiOutput.StreamCec;


			string message = string.Format("No CecPort at address {1}:{2} for device {0}", this, io, address);
			throw new InvalidOperationException(message);
		}

#endregion
#endif
#region Console

#if !NETSTANDARD
		/// <summary>
		/// Calls the delegate for each console status item.
		/// </summary>
		/// <param name="addRow"></param>
		public override void BuildConsoleStatus(AddStatusRowDelegate addRow)
		{
			base.BuildConsoleStatus(addRow);

			if (Transmitter != null)
			{
				addRow("Source", Transmitter.VideoSourceFeedback);
				addRow("HDMI 1 Sync", Transmitter.HdmiInputs[HDMI_INPUT_1].SyncDetectedFeedback.GetBoolValueOrDefault());
				addRow("HDMI 2 Sync", Transmitter.HdmiInputs[HDMI_INPUT_2].SyncDetectedFeedback.GetBoolValueOrDefault());
			}
		}
#endif
#endregion
	}
}<|MERGE_RESOLUTION|>--- conflicted
+++ resolved
@@ -1,11 +1,7 @@
 ﻿using System;
 using System.Collections.Generic;
-<<<<<<< HEAD
 using System.Linq;
 #if !NETSTANDARD
-=======
-#if SIMPLSHARP
->>>>>>> 8d7e531b
 using Crestron.SimplSharpPro;
 using Crestron.SimplSharpPro.DeviceSupport;
 using Crestron.SimplSharpPro.DM;
@@ -59,9 +55,6 @@
 
 		#region Methods
 
-<<<<<<< HEAD
-#if !NETSTANDARD
-#endif
 		/// <summary>
 		/// Returns true if a signal is detected at the given input.
 		/// </summary>
@@ -76,8 +69,6 @@
 			return SwitcherCache.GetSourceDetectedState(input, type);
 		}
 
-=======
->>>>>>> 8d7e531b
 		/// <summary>
 		/// Gets the input at the given address.
 		/// </summary>
