﻿using System;
using System.Collections.Generic;
<<<<<<< HEAD
using System.Linq;
#if !NETSTANDARD
=======
#if SIMPLSHARP
>>>>>>> 8d7e531b
using Crestron.SimplSharpPro;
using Crestron.SimplSharpPro.DM;
using Crestron.SimplSharpPro.DM.Endpoints;
using Crestron.SimplSharpPro.DM.Endpoints.Transmitters;
using ICD.Connect.Misc.CrestronPro.Devices;
using ICD.Connect.Misc.CrestronPro.Extensions;
#endif
using ICD.Common.Properties;
using ICD.Common.Utils;
using ICD.Connect.Routing.Connections;

namespace ICD.Connect.Routing.CrestronPro.Transmitters.DmTx200Base
{
	/// <summary>
	/// Base class for DmTx200 device adapters.
	/// </summary>
	/// <typeparam name="TSettings"></typeparam>
#if !NETSTANDARD
	/// <typeparam name="TTransmitter"></typeparam>
	public abstract class AbstractDmTx200BaseAdapter<TTransmitter, TSettings> :
		AbstractEndpointTransmitterSwitcherBaseAdapter<TTransmitter, TSettings>, IDmTx200BaseAdapter
		where TTransmitter : Crestron.SimplSharpPro.DM.Endpoints.Transmitters.DmTx200Base
#else
	public abstract class AbstractDmTx200BaseAdapter<TSettings> : AbstractEndpointTransmitterSwitcherBaseAdapter<TSettings>, IDmTx200BaseAdapter
#endif
		where TSettings : IDmTx200BaseAdapterSettings, new()
	{
		protected const int INPUT_HDMI = 1;
		protected const int INPUT_VGA = 2;
		private const int OUTPUT_DM = 1;

#region Properties
		/// <summary>
		/// Returns true if an HDMI input source is detected.
		/// </summary>
		[PublicAPI]
		public bool HdmiDetected
		{
			get
			{
#if !NETSTANDARD
				return Transmitter != null && Transmitter.HdmiInput.SyncDetectedFeedback.GetBoolValueOrDefault();
#else
				return false;
#endif
			}
		}

		/// <summary>
		/// Returns true if a VGA input source is detected.
		/// </summary>
		[PublicAPI]
		public bool VgaDetected
		{
			get
			{
#if !NETSTANDARD
				return Transmitter != null && Transmitter.VgaInput.SyncDetectedFeedback.GetBoolValueOrDefault();
#else
				return false;
#endif
			}
		}


		#endregion

		#region Methods

#if !NETSTANDARD
		/// <summary>
		/// Called when the wrapped transmitter is assigned.
		/// </summary>
		/// <param name="transmitter"></param>
		protected override void ConfigureTransmitter(TTransmitter transmitter)
		{
			if (transmitter == null)
				return;

			transmitter.VideoSource = Crestron.SimplSharpPro.DM.Endpoints.Transmitters.DmTx200Base.eSourceSelection.Auto;
		}

		/// <summary>
		/// Gets the port at the given address.
		/// </summary>
		/// <param name="io"></param>
		/// <param name="address"></param>
		/// <returns></returns>
		public override Cec GetCecPort(eInputOuptut io, int address)
		{
			if (Transmitter == null)
				throw new InvalidOperationException("No DmTx instantiated");

			if (io == eInputOuptut.Input && address == 1)
				return Transmitter.HdmiInput.StreamCec;

			string message = string.Format("No CecPort at address {1}:{2} for device {0}", this, io, address);
			throw new InvalidOperationException(message);
		}
#endif

		/// <summary>
		/// Gets the input at the given address.
		/// </summary>
		/// <param name="input"></param>
		/// <returns></returns>
		public override ConnectorInfo GetInput(int input)
		{
			if (input != INPUT_HDMI && input != INPUT_VGA)
				throw new ArgumentOutOfRangeException("input");

			return new ConnectorInfo(input, eConnectionType.Audio | eConnectionType.Video);
		}

		/// <summary>
		/// Gets the input routed to the given output matching the given type.
		/// </summary>
		/// <param name="output"></param>
		/// <param name="type"></param>
		/// <returns></returns>
		/// <exception cref="InvalidOperationException">Type has multiple flags.</exception>
		public override ConnectorInfo? GetInput(int output, eConnectionType type)
		{
			if (!ContainsOutput(output))
				throw new ArgumentException(string.Format("{0} has no output at address {1}", this, output));

			if (EnumUtils.HasMultipleFlags(type))
				throw new ArgumentException("Type must have a single flag", "type");

			return SwitcherCache.GetInputConnectorInfoForOutput(output, type);
		}

		/// <summary>
		/// Returns true if the destination contains an input at the given address.
		/// </summary>
		/// <param name="input"></param>
		/// <returns></returns>
		public override bool ContainsInput(int input)
		{
			return input == INPUT_HDMI || input == INPUT_VGA;
		}

		/// <summary>
		/// Returns the inputs.
		/// </summary>
		/// <returns></returns>
		public override IEnumerable<ConnectorInfo> GetInputs()
		{
			yield return GetInput(INPUT_HDMI);
			yield return GetInput(INPUT_VGA);
		}

		/// <summary>
		/// Gets the output at the given address.
		/// </summary>
		/// <param name="output"></param>
		/// <returns></returns>
		public override ConnectorInfo GetOutput(int output)
		{
			if (output != OUTPUT_DM)
				throw new ArgumentOutOfRangeException("output");

			return new ConnectorInfo(output, eConnectionType.Audio | eConnectionType.Video);
		}

		/// <summary>
		/// Returns true if the source contains an output at the given address.
		/// </summary>
		/// <param name="output"></param>
		/// <returns></returns>
		public override bool ContainsOutput(int output)
		{
			return output == OUTPUT_DM;
		}

		/// <summary>
		/// Gets the outputs for the given input.
		/// </summary>
		/// <param name="input"></param>
		/// <param name="type"></param>
		/// <returns></returns>
		public override IEnumerable<ConnectorInfo> GetOutputs(int input, eConnectionType type)
		{
			if (!ContainsInput(input))
				throw new ArgumentException(string.Format("{0} has no output at address {1}", this, input));

			switch (type)
			{
				case eConnectionType.Audio:
				case eConnectionType.Video:
				case eConnectionType.Audio | eConnectionType.Video:
					yield return GetOutput(OUTPUT_DM);
					break;

				default:
					throw new ArgumentException("type");
			}
		}

		public override IEnumerable<ConnectorInfo> GetOutputs()
		{
			yield return new ConnectorInfo(OUTPUT_DM, (eConnectionType.Audio | eConnectionType.Video));
		}

		/// <summary>
		/// Performs the given route operation.
		/// </summary>
		/// <param name="info"></param>
		/// <returns></returns>
		public override bool Route(RouteOperation info)
		{
			if (!ContainsInput(info.LocalInput))
				throw new IndexOutOfRangeException(string.Format("No input at address {0}", info.LocalInput));
			if (!ContainsOutput(info.LocalOutput))
				throw new IndexOutOfRangeException(string.Format("No output at address {0}", info.LocalOutput));
#if !NETSTANDARD
			if (Transmitter == null)
				throw new InvalidOperationException("No DmTx instantiated");

			foreach (eConnectionType type in EnumUtils.GetFlagsExceptNone(info.ConnectionType))
			{
				switch (type)
				{
					case eConnectionType.Audio:
						switch (info.LocalInput)
						{
							case INPUT_HDMI:
								SetAudioSource( Crestron.SimplSharpPro.DM.Endpoints.Transmitters.DmTx200Base.eSourceSelection.Digital);
								break;

							case INPUT_VGA:
								SetAudioSource( Crestron.SimplSharpPro.DM.Endpoints.Transmitters.DmTx200Base.eSourceSelection.Analog);
								break;

							default:
								throw new IndexOutOfRangeException(string.Format("No input at address {0}", info.LocalInput));
						}
						break;
					case eConnectionType.Video:
						switch (info.LocalInput)
						{
							case INPUT_HDMI:
								SetVideoSource( Crestron.SimplSharpPro.DM.Endpoints.Transmitters.DmTx200Base.eSourceSelection.Digital);
								break;

							case INPUT_VGA:
								SetVideoSource( Crestron.SimplSharpPro.DM.Endpoints.Transmitters.DmTx200Base.eSourceSelection.Analog);
								break;

							default:
								throw new IndexOutOfRangeException(string.Format("No input at address {0}", info.LocalInput));
						}
						break;
					default:
						throw new InvalidOperationException("Connection type unsupported");
				}
			}
			return true;
#endif
			return false;
		}

		/// <summary>
		/// Stops routing to the given output.
		/// </summary>
		/// <param name="output"></param>
		/// <param name="type"></param>
		/// <returns>True if successfully cleared.</returns>
		public override bool ClearOutput(int output, eConnectionType type)
		{
#if !NETSTANDARD
			if (Transmitter == null)
				throw new InvalidOperationException("No DmTx instantiated");

			SetAudioSource(Crestron.SimplSharpPro.DM.Endpoints.Transmitters.DmTx200Base.eSourceSelection.Disable);
			SetVideoSource(Crestron.SimplSharpPro.DM.Endpoints.Transmitters.DmTx200Base.eSourceSelection.Disable);
			return true;
#endif
			return false;
		}

		/// <summary>
		/// Gets the source detect state from the Tx
		/// This is just a simple "is a laptop detected"
		/// Used for ActiveTransmission in AutoRouting mode
		/// Override to support additional inputs on a Tx
		/// </summary>
		/// <returns></returns>
		protected override bool GetSourceDetectionState()
		{
			return HdmiDetected || VgaDetected;
		}

#if !NETSTANDARD

		protected void SetAudioSource(Crestron.SimplSharpPro.DM.Endpoints.Transmitters.DmTx200Base.eSourceSelection source)
		{
			if (Transmitter == null || Transmitter.AudioSourceFeedback == source)
				return;

			//Because Crestron
			Transmitter.AudioSource = Transmitter.AudioSourceFeedback;
			Transmitter.AudioSource = source;

		}

		protected void SetVideoSource(Crestron.SimplSharpPro.DM.Endpoints.Transmitters.DmTx200Base.eSourceSelection source)
		{
			if (Transmitter == null || Transmitter.VideoSourceFeedback == source)
				return;

			//Because Crestron
			Transmitter.VideoSource = Transmitter.VideoSourceFeedback;
			Transmitter.VideoSource = source;
		}

		/// <summary>
		/// Override to implement AutoRouting on the transmitter
		/// </summary>
		protected override void SetTransmitterAutoRoutingFinal()
		{
			SetAudioSource(Crestron.SimplSharpPro.DM.Endpoints.Transmitters.DmTx200Base.eSourceSelection.Auto);
			SetVideoSource(Crestron.SimplSharpPro.DM.Endpoints.Transmitters.DmTx200Base.eSourceSelection.Auto);
		}

#endif

		#endregion

		#region Transmitter Callbacks
<<<<<<< HEAD
#if !NETSTANDARD
=======
#if SIMPLSHARP

>>>>>>> 8d7e531b
		/// <summary>
		/// Subscribes to the transmitter events.
		/// </summary>
		/// <param name="transmitter"></param>
		protected override void Subscribe(TTransmitter transmitter)
		{
			base.Subscribe(transmitter);

			if (transmitter == null)
				return;

			transmitter.HdmiInput.InputStreamChange += HdmiInputOnInputStreamChange;
			transmitter.VgaInput.InputStreamChange += VgaInputOnInputStreamChange;
			transmitter.BaseEvent += TransmitterOnBaseEvent;
		}

		/// <summary>
		/// Unsubscribes from the transmitter events.
		/// </summary>
		/// <param name="transmitter"></param>
		protected override void Unsubscribe(TTransmitter transmitter)
		{
			base.Unsubscribe(transmitter);

			if (transmitter == null)
				return;

			transmitter.HdmiInput.InputStreamChange -= HdmiInputOnInputStreamChange;
			transmitter.VgaInput.InputStreamChange -= VgaInputOnInputStreamChange;
			transmitter.BaseEvent -= TransmitterOnBaseEvent;
		}

		/// <summary>
		/// Called when the VGA input stream changes.
		/// </summary>
		/// <param name="inputStream"></param>
		/// <param name="args"></param>
		private void VgaInputOnInputStreamChange(EndpointInputStream inputStream, EndpointInputStreamEventArgs args)
		{
			UpdateSourceDetectionState();

			SwitcherCache.SetSourceDetectedState(INPUT_VGA, eConnectionType.Video, VgaDetected);
			SwitcherCache.SetSourceDetectedState(INPUT_VGA, eConnectionType.Audio, VgaDetected);
		}

		/// <summary>
		/// Called when the HDMI input stream changes.
		/// </summary>
		/// <param name="inputStream"></param>
		/// <param name="args"></param>
		private void HdmiInputOnInputStreamChange(EndpointInputStream inputStream, EndpointInputStreamEventArgs args)
		{
			UpdateSourceDetectionState();

			SwitcherCache.SetSourceDetectedState(INPUT_HDMI, eConnectionType.Video, HdmiDetected);
			SwitcherCache.SetSourceDetectedState(INPUT_HDMI, eConnectionType.Audio, HdmiDetected);
		}

		/// <summary>
		/// Called when the the transmitter raises an event.
		/// </summary>
		/// <param name="device"></param>
		/// <param name="args"></param>
		private void TransmitterOnBaseEvent(GenericBase device, BaseEventArgs args)
		{
			TTransmitter transmitter = device as TTransmitter;
			if (transmitter == null)
				return;

			if (args.EventId == EndpointTransmitterBase.VideoSourceFeedbackEventId)
			{
				TransmitterOnVideoSourceFeedbackEvent(device, args);
				UpdateSourceDetectionState();
			}

			if (args.EventId == EndpointTransmitterBase.AudioSourceFeedbackEventId)
			{
				TransmitterOnAudioSourceFeedbackEvent(device, args);
				UpdateSourceDetectionState();
			}
		}

		protected virtual void TransmitterOnAudioSourceFeedbackEvent(GenericBase device, BaseEventArgs args)
		{
			switch (Transmitter.AudioSourceFeedback)
			{
				case Crestron.SimplSharpPro.DM.Endpoints.Transmitters.DmTx200Base.eSourceSelection.Digital:
					SwitcherCache.SetInputForOutput(OUTPUT_DM, INPUT_HDMI, eConnectionType.Audio);
					break;
				case Crestron.SimplSharpPro.DM.Endpoints.Transmitters.DmTx200Base.eSourceSelection.Analog:
					SwitcherCache.SetInputForOutput(OUTPUT_DM, INPUT_VGA, eConnectionType.Audio);
					break;
				case Crestron.SimplSharpPro.DM.Endpoints.Transmitters.DmTx200Base.eSourceSelection.Auto:
				case Crestron.SimplSharpPro.DM.Endpoints.Transmitters.DmTx200Base.eSourceSelection.Disable:
					SwitcherCache.SetInputForOutput(OUTPUT_DM, null, eConnectionType.Audio);
					break;
				default:
					throw new ArgumentOutOfRangeException();
			}
		}

		protected virtual void TransmitterOnVideoSourceFeedbackEvent(GenericBase device, BaseEventArgs args)
		{
			switch (Transmitter.VideoSourceFeedback)
			{
				case Crestron.SimplSharpPro.DM.Endpoints.Transmitters.DmTx200Base.eSourceSelection.Digital:
					SwitcherCache.SetInputForOutput(OUTPUT_DM, INPUT_HDMI, eConnectionType.Video);
					break;
				case Crestron.SimplSharpPro.DM.Endpoints.Transmitters.DmTx200Base.eSourceSelection.Analog:
					SwitcherCache.SetInputForOutput(OUTPUT_DM, INPUT_VGA, eConnectionType.Video);
					break;
				case Crestron.SimplSharpPro.DM.Endpoints.Transmitters.DmTx200Base.eSourceSelection.Auto:
				case Crestron.SimplSharpPro.DM.Endpoints.Transmitters.DmTx200Base.eSourceSelection.Disable:
					SwitcherCache.SetInputForOutput(OUTPUT_DM, null, eConnectionType.Video);
					break;
				default:
					throw new ArgumentOutOfRangeException();
			}
		}

		/// <summary>
		/// Called when the device goes online/offline.
		/// </summary>
		/// <param name="currentDevice"/><param name="args"/>
		protected override void TransmitterOnlineStatusChange(GenericBase currentDevice, OnlineOfflineEventArgs args)
		{
			base.TransmitterOnlineStatusChange(currentDevice, args);

			// Disable Free-Run
			if (IsOnline && Transmitter != null && Transmitter.VgaInput.FreeRunFeedback != eDmFreeRunSetting.Disabled)
			{
				Transmitter.VgaInput.FreeRun = Transmitter.VgaInput.FreeRunFeedback;
				Transmitter.VgaInput.FreeRun = eDmFreeRunSetting.Disabled;
			}
		}
#endif
		#endregion

	}
}<|MERGE_RESOLUTION|>--- conflicted
+++ resolved
@@ -1,11 +1,7 @@
 ﻿using System;
 using System.Collections.Generic;
-<<<<<<< HEAD
 using System.Linq;
 #if !NETSTANDARD
-=======
-#if SIMPLSHARP
->>>>>>> 8d7e531b
 using Crestron.SimplSharpPro;
 using Crestron.SimplSharpPro.DM;
 using Crestron.SimplSharpPro.DM.Endpoints;
@@ -336,12 +332,8 @@
 		#endregion
 
 		#region Transmitter Callbacks
-<<<<<<< HEAD
-#if !NETSTANDARD
-=======
-#if SIMPLSHARP
-
->>>>>>> 8d7e531b
+#if !NETSTANDARD
+
 		/// <summary>
 		/// Subscribes to the transmitter events.
 		/// </summary>
