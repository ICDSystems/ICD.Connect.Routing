﻿using System;
using ICD.Common.Properties;
<<<<<<< HEAD
=======
using ICD.Common.Utils;
using ICD.Common.Utils.Xml;
using ICD.Connect.Devices;
using ICD.Connect.Misc.CrestronPro.Devices;
>>>>>>> 7c2ae779
using ICD.Connect.Settings.Attributes;
using ICD.Connect.Settings.Attributes.SettingsProperties;

namespace ICD.Connect.Routing.CrestronPro.Transmitters.DmTx4K302C
{
    public sealed class DmTx4K302CAdapterSettings : AbstractEndpointTransmitterBaseAdapterSettings
	{
		private const string FACTORY_NAME = "DmTx4k302C";

		/// <summary>
		/// Gets the originator factory name.
		/// </summary>
		public override string FactoryName { get { return FACTORY_NAME; } }

		/// <summary>
		/// Gets the type of the originator for this settings instance.
		/// </summary>
		public override Type OriginatorType { get { return typeof(DmTx4K302CAdapter); } }

<<<<<<< HEAD
=======
		[IpIdSettingsProperty]
		public byte? Ipid { get; set; }

		[OriginatorIdSettingsProperty(typeof(IDmParent))]
		public int? DmSwitch { get; set; }

		public int? DmInputAddress { get; set; }

		/// <summary>
		/// Writes property elements to xml.
		/// </summary>
		/// <param name="writer"></param>
		protected override void WriteElements(IcdXmlTextWriter writer)
		{
			base.WriteElements(writer);

			writer.WriteElementString(IPID_ELEMENT, Ipid == null ? null : StringUtils.ToIpIdString((byte)Ipid));
			writer.WriteElementString(DM_SWITCH_ELEMENT, IcdXmlConvert.ToString(DmSwitch));
			writer.WriteElementString(DM_INPUT_ELEMENT, IcdXmlConvert.ToString(DmInputAddress));
		}

>>>>>>> 7c2ae779
		/// <summary>
		/// Loads the settings from XML.
		/// </summary>
		/// <param name="xml"></param>
		/// <returns></returns>
		[PublicAPI, XmlFactoryMethod(FACTORY_NAME)]
		public static DmTx4K302CAdapterSettings FromXml(string xml)
		{
		    DmTx4K302CAdapterSettings output = new DmTx4K302CAdapterSettings();
			ParseXml(output, xml);
			return output;
		}
	}
}<|MERGE_RESOLUTION|>--- conflicted
+++ resolved
@@ -1,20 +1,21 @@
 ﻿using System;
 using ICD.Common.Properties;
-<<<<<<< HEAD
-=======
 using ICD.Common.Utils;
 using ICD.Common.Utils.Xml;
 using ICD.Connect.Devices;
 using ICD.Connect.Misc.CrestronPro.Devices;
->>>>>>> 7c2ae779
 using ICD.Connect.Settings.Attributes;
 using ICD.Connect.Settings.Attributes.SettingsProperties;
 
 namespace ICD.Connect.Routing.CrestronPro.Transmitters.DmTx4K302C
 {
-    public sealed class DmTx4K302CAdapterSettings : AbstractEndpointTransmitterBaseAdapterSettings
+	public sealed class DmTx4K302CAdapterSettings : AbstractDeviceSettings
 	{
 		private const string FACTORY_NAME = "DmTx4k302C";
+
+		private const string IPID_ELEMENT = "IPID";
+		private const string DM_SWITCH_ELEMENT = "DmSwitch";
+		private const string DM_INPUT_ELEMENT = "DmInput";
 
 		/// <summary>
 		/// Gets the originator factory name.
@@ -26,8 +27,6 @@
 		/// </summary>
 		public override Type OriginatorType { get { return typeof(DmTx4K302CAdapter); } }
 
-<<<<<<< HEAD
-=======
 		[IpIdSettingsProperty]
 		public byte? Ipid { get; set; }
 
@@ -49,7 +48,6 @@
 			writer.WriteElementString(DM_INPUT_ELEMENT, IcdXmlConvert.ToString(DmInputAddress));
 		}
 
->>>>>>> 7c2ae779
 		/// <summary>
 		/// Loads the settings from XML.
 		/// </summary>
@@ -58,7 +56,13 @@
 		[PublicAPI, XmlFactoryMethod(FACTORY_NAME)]
 		public static DmTx4K302CAdapterSettings FromXml(string xml)
 		{
-		    DmTx4K302CAdapterSettings output = new DmTx4K302CAdapterSettings();
+			DmTx4K302CAdapterSettings output = new DmTx4K302CAdapterSettings
+			{
+				Ipid = XmlUtils.TryReadChildElementContentAsByte(xml, IPID_ELEMENT),
+				DmSwitch = XmlUtils.TryReadChildElementContentAsInt(xml, DM_SWITCH_ELEMENT),
+				DmInputAddress = XmlUtils.TryReadChildElementContentAsInt(xml, DM_INPUT_ELEMENT),
+			};
+
 			ParseXml(output, xml);
 			return output;
 		}
