--- conflicted
+++ resolved
@@ -1,10 +1,6 @@
 ﻿using ICD.Common.Properties;
 using ICD.Common.Utils.Services.Logging;
-<<<<<<< HEAD
 using ICD.Connect.Devices.Utils;
-=======
-using ICD.Connect.Protocol.Ports;
->>>>>>> d0485f0b
 using ICD.Connect.Routing.CrestronPro.ControlSystem.Controls.Microphone;
 using ICD.Connect.Routing.CrestronPro.ControlSystem.Controls.Volume.Crosspoints;
 #if SIMPLSHARP
@@ -97,19 +93,17 @@
 				uuid = DeviceControlUtils.GenerateUuid(parent, id);
 			}
 
-			parent.Log(eSeverity.Debug, "Adding Control id:{0} name:{1} type:{2}", id, name, type);
+			parent.Logger.Log(eSeverity.Debug, "Adding Control id:{0} name:{1} type:{2}", id, name, type);
 
 			switch (type)
 			{
 				case eDmps3ControlType.Volume:
 				{
 					IDmps3Crosspoint crosspoint = InstantiateCrosspointFromXml(controlElement, parent);
-<<<<<<< HEAD
+
+					crosspoint.UpdateState();
 					Dmps3CrosspointVolumeControl output = new Dmps3CrosspointVolumeControl(parent, id, uuid, name, crosspoint);
-=======
-					crosspoint.UpdateState();
-					Dmps3CrosspointVolumeControl output = new Dmps3CrosspointVolumeControl(parent, id, name, crosspoint);
->>>>>>> d0485f0b
+
 					SetVolumeDefaultsFromXml(output, controlElement);
 					return output;
 				}
@@ -141,8 +135,8 @@
 			uint outputAddress = XmlUtils.TryReadChildElementContentAsUInt(controlElement, "OutputAddress") ?? 0;
 			uint inputAddress = XmlUtils.TryReadChildElementContentAsUInt(controlElement, "InputAddress") ?? 0;
 
-			parent.Log(eSeverity.Debug, "Instantiating Crosspoint inType:{0} inAddress:{1} outType:{2} outAddress:{3}", inputType,
-			           inputAddress, outputType, outputAddress);
+			parent.Logger.Log(eSeverity.Debug, "Instantiating Crosspoint inType:{0} inAddress:{1} outType:{2} outAddress:{3}",
+			                  inputType, inputAddress, outputType, outputAddress);
 
 			switch (outputType)
 			{
