--- conflicted
+++ resolved
@@ -362,18 +362,20 @@
 		}
 
 		/// <summary>
-<<<<<<< HEAD
 		/// Override to add controls to the device.
 		/// </summary>
 		/// <param name="settings"></param>
 		/// <param name="factory"></param>
 		/// <param name="addControl"></param>
-		protected override void AddControls(AtUhdHdvs300DeviceSettings settings, IDeviceFactory factory, Action<IDeviceControl> addControl)
+		protected override void AddControls(AtUhdHdvs300DeviceSettings settings, IDeviceFactory factory,
+		                                    Action<IDeviceControl> addControl)
 		{
 			base.AddControls(settings, factory, addControl);
 
 			addControl(new AtUhdHdvs300SwitcherControl(this, 0));
-=======
+		}
+
+		/// <summary>
 		/// Override to add actions on StartSettings
 		/// This should be used to start communications with devices and perform initial actions
 		/// </summary>
@@ -382,7 +384,6 @@
 			base.StartSettingsFinal();
 
 			m_ConnectionStateManager.Start();
->>>>>>> 05d4ee0a
 		}
 
 		#endregion
