﻿using System;
using System.Collections.Generic;
using System.Linq;
using ICD.Common.Properties;
using ICD.Common.Utils;
using ICD.Common.Utils.Collections;
using ICD.Common.Utils.Extensions;
using ICD.Connect.API.Commands;
using ICD.Connect.API.Nodes;
using ICD.Connect.Routing.Connections;
using ICD.Connect.Routing.Controls;
using ICD.Connect.Routing.Endpoints;
using ICD.Connect.Routing.Endpoints.Destinations;
using ICD.Connect.Routing.Endpoints.Sources;
using ICD.Connect.Routing.EventArguments;
using ICD.Connect.Routing.RoutingGraphs;

namespace ICD.Connect.Routing.RoutingCaches
{
	public sealed class RoutingCache : IDisposable, IConsoleNode
	{
		#region Events

		public event EventHandler<CacheStateChangedEventArgs> OnTransmissionStateChanged;
		public event EventHandler<CacheStateChangedEventArgs> OnDetectionStateChanged;
		public event EventHandler<CacheStateChangedEventArgs> OnDestinationEndpointActiveChanged;
		public event EventHandler<EndpointRouteChangedEventArgs> OnEndpointRouteChanged;
		public event EventHandler<SourceDestinationRouteChangedEventArgs> OnSourceDestinationRouteChanged;

		#endregion

		#region Private Members

		private readonly IRoutingGraph m_RoutingGraph;

		private readonly Dictionary<ISource, IcdHashSet<EndpointInfo>> m_SourceToEndpoints;
		private readonly Dictionary<EndpointInfo, IcdHashSet<ISource>> m_EndpointToSources;

		private readonly Dictionary<IDestination, IcdHashSet<EndpointInfo>> m_DestinationToEndpoints;
		private readonly Dictionary<EndpointInfo, IcdHashSet<IDestination>> m_EndpointToDestinations;

		private readonly Dictionary<ISource, eConnectionType> m_SourceTransmitting;
		private readonly Dictionary<ISource, eConnectionType> m_SourceDetected;
		private readonly Dictionary<EndpointInfo, eConnectionType> m_SourceEndpointTransmitting;
		private readonly Dictionary<EndpointInfo, eConnectionType> m_SourceEndpointDetected;
		private readonly Dictionary<EndpointInfo, eConnectionType> m_DestinationEndpointActive;

		private readonly Dictionary<EndpointInfo, Dictionary<eConnectionType, IcdHashSet<EndpointInfo>>> m_DestinationEndpointToSourceEndpointCache;
		private readonly Dictionary<EndpointInfo, Dictionary<eConnectionType, IcdHashSet<EndpointInfo>>> m_SourceEndpointToDestinationEndpointCache;

		private readonly RoutingCacheMidpointCache m_MidpointCache;

		private readonly SafeCriticalSection m_CacheSection;

		private bool m_DebugEnabled;

		#endregion

		/// <summary>
		/// Constructor.
		/// </summary>
		/// <param name="routingGraph"></param>
		public RoutingCache(IRoutingGraph routingGraph)
		{
			if (routingGraph == null)
				throw new ArgumentNullException("routingGraph");

			m_SourceToEndpoints = new Dictionary<ISource, IcdHashSet<EndpointInfo>>();
			m_EndpointToSources = new Dictionary<EndpointInfo, IcdHashSet<ISource>>();

			m_DestinationToEndpoints = new Dictionary<IDestination, IcdHashSet<EndpointInfo>>();
			m_EndpointToDestinations = new Dictionary<EndpointInfo, IcdHashSet<IDestination>>();

			m_SourceTransmitting = new Dictionary<ISource, eConnectionType>();
			m_SourceDetected = new Dictionary<ISource, eConnectionType>();
			m_SourceEndpointTransmitting = new Dictionary<EndpointInfo, eConnectionType>();
			m_SourceEndpointDetected = new Dictionary<EndpointInfo, eConnectionType>();
			m_DestinationEndpointActive = new Dictionary<EndpointInfo, eConnectionType>();

			m_DestinationEndpointToSourceEndpointCache = new Dictionary<EndpointInfo, Dictionary<eConnectionType, IcdHashSet<EndpointInfo>>>();
			m_SourceEndpointToDestinationEndpointCache = new Dictionary<EndpointInfo, Dictionary<eConnectionType, IcdHashSet<EndpointInfo>>>();

			m_MidpointCache = new RoutingCacheMidpointCache();

			m_CacheSection = new SafeCriticalSection();

			m_RoutingGraph = routingGraph;
			Subscribe(m_RoutingGraph);

			RebuildCache();
		}

		/// <summary>
		/// Release resources.
		/// </summary>
		public void Dispose()
		{
			OnTransmissionStateChanged = null;
			OnDetectionStateChanged = null;
			OnDestinationEndpointActiveChanged = null;
			OnEndpointRouteChanged = null;
			OnSourceDestinationRouteChanged = null;

			Unsubscribe(m_RoutingGraph);

			ClearCache();
		}

		#region Public Methods

		/// <summary>
		/// Clears and rebuilds the cache initial states.
		/// </summary>
		public void RebuildCache()
		{
			m_CacheSection.Enter();

			try
			{
				ClearCache();

				InitializeMidpointCaches();
				InitializeSourceCaches();
				InitializeDestinationCaches();
				InitializeRoutes();

				if (m_DebugEnabled)
					PrintAllCacheStates();
			}
			finally
			{
				m_CacheSection.Leave();
			}
		}

		/// <summary>
		/// Clears all of the cached states.
		/// </summary>
		public void ClearCache()
		{
			m_CacheSection.Enter();

			try
			{
				m_SourceToEndpoints.Clear();
				m_EndpointToSources.Clear();

				m_DestinationToEndpoints.Clear();
				m_EndpointToDestinations.Clear();

				m_SourceTransmitting.Clear();
				m_SourceDetected.Clear();
				m_SourceEndpointTransmitting.Clear();
				m_SourceEndpointDetected.Clear();
				m_DestinationEndpointActive.Clear();

				m_DestinationEndpointToSourceEndpointCache.Clear();
				m_SourceEndpointToDestinationEndpointCache.Clear();

				m_MidpointCache.Clear();
			}
			finally
			{
				m_CacheSection.Leave();
			}
		}

		#region Source State

		/// <summary>
		/// Returns true if the source is detected for the given connection type.
		/// </summary>
		/// <param name="source"></param>
		/// <param name="flag"></param>
		/// <returns></returns>
		public bool GetSourceDetected(ISource source, eConnectionType flag)
		{
			if (source == null)
				throw new ArgumentNullException("source");

			if (!EnumUtils.HasSingleFlag(flag))
				throw new ArgumentException("type cannot have multiple flags", "flag");

			m_CacheSection.Enter();

			try
			{
				eConnectionType detected;
				return m_SourceDetected.TryGetValue(source, out detected) && detected.HasFlag(flag);
			}
			finally
			{
				m_CacheSection.Leave();
			}
		}

		/// <summary>
		/// Returns true if the source is transmitting for the given connection type.
		/// </summary>
		/// <param name="source"></param>
		/// <param name="flag"></param>
		/// <returns></returns>
		public bool GetSourceTransmitting(ISource source, eConnectionType flag)
		{
			if (source == null)
				throw new ArgumentNullException("source");

			if (!EnumUtils.HasSingleFlag(flag))
				throw new ArgumentException("type cannot have multiple flags", "flag");

			m_CacheSection.Enter();

			try
			{
				eConnectionType transmitting;
				return m_SourceTransmitting.TryGetValue(source, out transmitting) && transmitting.HasFlag(flag);
			}
			finally
			{
				m_CacheSection.Leave();
			}
		}

		#endregion

		#region Destination Sources

		/// <summary>
		/// Returns all of the sources routed to the given destination endpoint for the given connection type.
		/// </summary>
		[PublicAPI]
		public IEnumerable<ISource> GetSourcesForDestinationEndpoint(EndpointInfo destinationEndpoint, eConnectionType flag)
		{
			if (!EnumUtils.HasSingleFlag(flag))
				throw new ArgumentException("type cannot have multiple flags", "flag");

			m_CacheSection.Enter();

			try
			{
				Dictionary<eConnectionType, IcdHashSet<EndpointInfo>> cache;
				if (!m_DestinationEndpointToSourceEndpointCache.TryGetValue(destinationEndpoint, out cache))
					return Enumerable.Empty<ISource>();

				IcdHashSet<EndpointInfo> endpoints;
				if (!cache.TryGetValue(flag, out endpoints))
					return Enumerable.Empty<ISource>();

				return endpoints.SelectMany(endpoint =>
				{
					IcdHashSet<ISource> sources;
					return m_EndpointToSources.TryGetValue(endpoint, out sources)
							   ? sources
							   : Enumerable.Empty<ISource>();
				})
								.Distinct()
								.ToArray();
			}
			finally
			{
				m_CacheSection.Leave();
			}
		}

		/// <summary>
		/// Returns all of the sources routed to the given destination for the given connection type.
		/// </summary>
		[PublicAPI]
		public IEnumerable<ISource> GetSourcesForDestination(IDestination destination, eConnectionType flag)
		{
			if (destination == null)
				throw new ArgumentNullException("destination");

			if (!EnumUtils.HasSingleFlag(flag))
				throw new ArgumentException("type cannot have multiple flags", "flag");

			m_CacheSection.Enter();

			try
			{
				IcdHashSet<EndpointInfo> endpoints;
				if (!m_DestinationToEndpoints.TryGetValue(destination, out endpoints))
					throw new ArgumentException("unknown or uncached destination", "destination");

				return endpoints.SelectMany(e => GetSourcesForDestinationEndpoint(e, flag))
								.Distinct()
								.ToArray();
			}
			finally
			{
				m_CacheSection.Leave();
			}
		}

		/// <summary>
		/// Returns all of the destinations routed from the given source endpoint for the given connection type.
		/// </summary>
		[PublicAPI]
		public IEnumerable<IDestination> GetDestinationsForSourceEndpoint(EndpointInfo sourceEndpoint, eConnectionType flag)
		{
			if (!EnumUtils.HasSingleFlag(flag))
				throw new ArgumentException("type cannot have multiple flags", "flag");

			m_CacheSection.Enter();

			try
			{
				Dictionary<eConnectionType, IcdHashSet<EndpointInfo>> cache;
				if (!m_SourceEndpointToDestinationEndpointCache.TryGetValue(sourceEndpoint, out cache))
					return Enumerable.Empty<IDestination>();

				IcdHashSet<EndpointInfo> endpoints;
				if (!cache.TryGetValue(flag, out endpoints))
					return Enumerable.Empty<IDestination>();

				return endpoints.SelectMany(endpoint =>
				                            {
					                            IcdHashSet<IDestination> destinations;
					                            return m_EndpointToDestinations.TryGetValue(endpoint, out destinations)
						                                   ? destinations
						                                   : Enumerable.Empty<IDestination>();
				                            })
				                .Distinct()
				                .ToArray();
			}
			finally
			{
				m_CacheSection.Leave();
			}
		}

		/// <summary>
		/// Returns all of the destinations routed from the given source for the given connection type.
		/// </summary>
		[PublicAPI]
		public IEnumerable<IDestination> GetDestinationsForSource(ISource source, eConnectionType flag)
		{
			if (source == null)
				throw new ArgumentNullException("source");

			if (!EnumUtils.HasSingleFlag(flag))
				throw new ArgumentException("type cannot have multiple flags", "flag");

			m_CacheSection.Enter();

			try
			{
				IcdHashSet<EndpointInfo> endpoints;
				if (!m_SourceToEndpoints.TryGetValue(source, out endpoints))
					return Enumerable.Empty<IDestination>();

				return endpoints.SelectMany(e => GetDestinationsForSourceEndpoint(e, flag))
								.Distinct()
								.ToArray();
			}
			finally
			{
				m_CacheSection.Leave();
			}
		}

		/// <summary>
		/// Returns all of the source endpoints routed to the given destination endpoint for the given connection type.
		/// </summary>
		[PublicAPI]
		public IEnumerable<EndpointInfo> GetSourceEndpointsForDestinationEndpoint(EndpointInfo destinationEndpoint,
		                                                                          eConnectionType flag)
		{
			if (!EnumUtils.HasSingleFlag(flag))
				throw new ArgumentException("type cannot have multiple flags", "flag");

			m_CacheSection.Enter();

			try
			{
				Dictionary<eConnectionType, IcdHashSet<EndpointInfo>> cache;
				if (!m_DestinationEndpointToSourceEndpointCache.TryGetValue(destinationEndpoint, out cache))
					return Enumerable.Empty<EndpointInfo>();

				IcdHashSet<EndpointInfo> result;
				return cache.TryGetValue(flag, out result) ? result.ToArray(result.Count) : Enumerable.Empty<EndpointInfo>();
			}
			finally
			{
				m_CacheSection.Leave();
			}
		}

		/// <summary>
		/// Returns all of the destination endpoints routed from the given source endpoint for the given connection type.
		/// </summary>
		[PublicAPI]
		public IEnumerable<EndpointInfo> GetDestinationEndpointsForSourceEndpoint(EndpointInfo sourceEndpoint,
		                                                                          eConnectionType flag)
		{
			if (!EnumUtils.HasSingleFlag(flag))
				throw new ArgumentException("type cannot have multiple flags", "flag");

			m_CacheSection.Enter();

			try
			{
				Dictionary<eConnectionType, IcdHashSet<EndpointInfo>> types;
				if (!m_SourceEndpointToDestinationEndpointCache.TryGetValue(sourceEndpoint, out types))
					return Enumerable.Empty<EndpointInfo>();

				IcdHashSet<EndpointInfo> result;
				return types.TryGetValue(flag, out result) ? result.ToArray(result.Count) : Enumerable.Empty<EndpointInfo>();
			}
			finally
			{
				m_CacheSection.Leave();
			}
		}

		/// <summary>
		/// Returns all of the source endpoints routed from the given destination for the given connection type.
		/// </summary>
		[PublicAPI]
		public IEnumerable<EndpointInfo> GetSourceEndpointsForDestination(IDestination destination, eConnectionType flag)
		{
			if (destination == null)
				throw new ArgumentNullException("destination");

			if (!EnumUtils.HasSingleFlag(flag))
				throw new ArgumentException("type cannot have multiple flags", "flag");

			m_CacheSection.Enter();

			try
			{
				IcdHashSet<EndpointInfo> endpoints;
				if (!m_DestinationToEndpoints.TryGetValue(destination, out endpoints))
					return Enumerable.Empty<EndpointInfo>();

				return endpoints.SelectMany(e => GetSourceEndpointsForDestinationEndpoint(e, flag))
								.Distinct()
								.ToArray();
			}
			finally
			{
				m_CacheSection.Leave();
			}
		}

		/// <summary>
		/// Returns all of the destination endpoints routed from the given source for the given connection type.
		/// </summary>
		[PublicAPI]
		public IEnumerable<EndpointInfo> GetDestinationEndpointsForSource(ISource source, eConnectionType flag)
		{
			if (source == null)
				throw new ArgumentNullException("source");

			if (!EnumUtils.HasSingleFlag(flag))
				throw new ArgumentException("type cannot have multiple flags", "flag");

			m_CacheSection.Enter();

			try
			{
				IcdHashSet<EndpointInfo> endpoints;
				if (!m_SourceToEndpoints.TryGetValue(source, out endpoints))
					return Enumerable.Empty<EndpointInfo>();

				return endpoints.SelectMany(e => GetDestinationEndpointsForSourceEndpoint(e, flag))
				                .Distinct()
				                .ToArray();
			}
			finally
			{
				m_CacheSection.Leave();
			}
		}

		/// <summary>
		/// Gets all of the source endpoints currently routed to the given destination for the given flag.
		/// </summary>
		/// <param name="destination"></param>
		/// <param name="flag"></param>
		/// <param name="signalDetected">When true only return where the source is detected.</param>
		/// <param name="inputActive">When true only return for active inputs.</param>
		/// <returns></returns>
		[PublicAPI]
		public IEnumerable<EndpointInfo> GetSourceEndpointsForDestination(IDestination destination, eConnectionType flag,
		                                                                  bool signalDetected, bool inputActive)
		{
			if (destination == null)
				throw new ArgumentNullException("destination");

			if (!EnumUtils.HasSingleFlag(flag))
				throw new ArgumentException("type cannot have multiple flags", "flag");

			m_CacheSection.Enter();

			try
			{
				IcdHashSet<EndpointInfo> cache;
				if (!m_DestinationToEndpoints.TryGetValue(destination, out cache))
					return Enumerable.Empty<EndpointInfo>();

				return cache.Where(d => !inputActive || m_DestinationEndpointActive.GetDefault(d).HasFlag(flag))
				            .SelectMany(d => GetSourceEndpointsForDestinationEndpoint(d, flag))
				            .Distinct()
				            .Where(s => !signalDetected || m_SourceEndpointDetected.GetDefault(s).HasFlag(flag))
				            .ToArray();
			}
			finally
			{
				m_CacheSection.Leave();
			}
		}

		/// <summary>
		/// Gets all of the destination endpoints currently routed from the given source for the given flag.
		/// </summary>
		/// <param name="source"></param>
		/// <param name="flag"></param>
		/// <param name="signalDetected">When true only return where the source is detected.</param>
		/// <param name="inputActive">When true only return for active inputs.</param>
		/// <returns></returns>
		[PublicAPI]
		public IEnumerable<EndpointInfo> GetDestinationEndpointsForSource(ISource source, eConnectionType flag,
		                                                                  bool signalDetected, bool inputActive)
		{
			if (source == null)
				throw new ArgumentNullException("source");

			if (!EnumUtils.HasSingleFlag(flag))
				throw new ArgumentException("type cannot have multiple flags", "flag");

			m_CacheSection.Enter();

			try
			{
				IcdHashSet<EndpointInfo> cache;
				if (!m_SourceToEndpoints.TryGetValue(source, out cache))
					return Enumerable.Empty<EndpointInfo>();

				return cache.Where(s => !inputActive || m_SourceEndpointTransmitting.GetDefault(s).HasFlag(flag))
				            .SelectMany(s => GetDestinationEndpointsForSourceEndpoint(s, flag))
				            .Distinct()
				            .Where(s => !signalDetected || m_SourceEndpointDetected.GetDefault(s).HasFlag(flag))
				            .ToArray();
			}
			finally
			{
				m_CacheSection.Leave();
			}
		}

		/// <summary>
		/// Gets all of the source endpoints currently routed to the given destination for the given flag.
		/// </summary>
		/// <param name="destination"></param>
		/// <param name="flag"></param>
		/// <param name="signalDetected">When true only return where the source is detected.</param>
		/// <param name="inputActive">When true only return for active inputs.</param>
		/// <returns></returns>
		[PublicAPI]
		public IEnumerable<ISource> GetSourcesForDestination(IDestination destination, eConnectionType flag,
		                                                     bool signalDetected, bool inputActive)
		{
			if (destination == null)
				throw new ArgumentNullException("destination");

			if (!EnumUtils.HasSingleFlag(flag))
				throw new ArgumentException("type cannot have multiple flags", "flag");

			m_CacheSection.Enter();

			try
			{
				return GetSourceEndpointsForDestination(destination, flag, signalDetected, inputActive)
					.SelectMany(e =>
					            {
						            IcdHashSet<ISource> sources;
						            return m_EndpointToSources.TryGetValue(e, out sources) ? sources : Enumerable.Empty<ISource>();
					            })
					.Distinct()
					.ToArray();
			}
			finally
			{
				m_CacheSection.Leave();
			}
		}

		/// <summary>
		/// Gets all of the destination endpoints currently routed from the given source for the given flag.
		/// </summary>
		/// <param name="source"></param>
		/// <param name="flag"></param>
		/// <param name="signalDetected">When true only return where the source is detected.</param>
		/// <param name="inputActive">When true only return for active inputs.</param>
		/// <returns></returns>
		[PublicAPI]
		public IEnumerable<IDestination> GetDestinationsForSource(ISource source, eConnectionType flag,
		                                                          bool signalDetected, bool inputActive)
		{
			if (source == null)
				throw new ArgumentNullException("source");

			if (!EnumUtils.HasSingleFlag(flag))
				throw new ArgumentException("type cannot have multiple flags", "flag");

			m_CacheSection.Enter();

			try
			{
				return GetDestinationEndpointsForSource(source, flag, signalDetected, inputActive)
					.SelectMany(e =>
					            {
						            IcdHashSet<IDestination> destinations;
						            return m_EndpointToDestinations.TryGetValue(e, out destinations)
							                   ? destinations
							                   : Enumerable.Empty<IDestination>();
					            })
					.Distinct()
					.ToArray();
			}
			finally
			{
				m_CacheSection.Leave();
			}
		}

		#endregion

		#endregion

		#region Private Methods

		/// <summary>
		/// Initializes the midpoint caches.
		/// </summary>
		private void InitializeMidpointCaches()
		{
			m_CacheSection.Enter();

			try
			{
				m_MidpointCache.Clear();

				foreach (Connection connection in m_RoutingGraph.Connections)
				{
					IRouteMidpointControl midpoint = m_RoutingGraph.GetSourceControl(connection) as IRouteMidpointControl;
					if (midpoint == null)
						continue;

					ConnectorInfo outputConnector = midpoint.GetOutput(connection.Source.Address);
					foreach (eConnectionType flag in EnumUtils.GetFlagsExceptNone(outputConnector.ConnectionType))
					{
						ConnectorInfo? inputConnector = midpoint.GetInput(outputConnector.Address, flag);
						int? inputAddress = inputConnector.HasValue ? inputConnector.Value.Address : (int?) null;

						m_MidpointCache.SetCachedInputForOutput(midpoint, null, inputAddress, outputConnector.Address, flag);
					}
				}
			}
			finally
			{
				m_CacheSection.Leave();
			}
		}

		/// <summary>
		/// Initializes the source caches.
		/// </summary>
		private void InitializeSourceCaches()
		{
			m_CacheSection.Enter();

			try
			{
				m_SourceToEndpoints.Clear();
				m_EndpointToSources.Clear();

				eConnectionType all = EnumUtils.GetFlagsAllValue<eConnectionType>();

				foreach (ISource source in m_RoutingGraph.Sources)
				{
					IcdHashSet<EndpointInfo> sourceEndpoints =
						m_RoutingGraph.Connections
						              .FilterEndpointsAny(source, all)
						              .ToIcdHashSet();

					m_SourceToEndpoints.Add(source, sourceEndpoints);

					foreach (EndpointInfo endpoint in sourceEndpoints)
					{
						IcdHashSet<ISource> sources;
						if (!m_EndpointToSources.TryGetValue(endpoint, out sources))
						{
							sources = new IcdHashSet<ISource>();
							m_EndpointToSources.Add(endpoint, sources);
						}

						sources.Add(source);
					}
				}

				foreach (EndpointInfo endpoint in m_EndpointToSources.Keys)
					UpdateSourceEndpoint(endpoint);
			}
			finally
			{
				m_CacheSection.Leave();
			}
		}

		/// <summary>
		/// Initializes the destination caches.
		/// </summary>
		private void InitializeDestinationCaches()
		{
			m_CacheSection.Enter();

			try
			{
				m_EndpointToDestinations.Clear();
				m_DestinationToEndpoints.Clear();

				eConnectionType all = EnumUtils.GetFlagsAllValue<eConnectionType>();

				foreach (IDestination destination in m_RoutingGraph.Destinations)
				{
					IcdHashSet<EndpointInfo> destinationEndpoints =
						m_RoutingGraph.Connections
						              .FilterEndpointsAny(destination, all)
						              .ToIcdHashSet();

					m_DestinationToEndpoints.Add(destination, destinationEndpoints);
<<<<<<< HEAD

					foreach (EndpointInfo endpoint in destinationEndpoints)
					{
						IcdHashSet<IDestination> destinations;
						if (!m_EndpointToDestinations.TryGetValue(endpoint, out destinations))
						{
							destinations = new IcdHashSet<IDestination>();
							m_EndpointToDestinations.Add(endpoint, destinations);
						}

=======

					foreach (EndpointInfo endpoint in destinationEndpoints)
					{
						IcdHashSet<IDestination> destinations;
						if (!m_EndpointToDestinations.TryGetValue(endpoint, out destinations))
						{
							destinations = new IcdHashSet<IDestination>();
							m_EndpointToDestinations.Add(endpoint, destinations);
						}

>>>>>>> d2cc69d3
						destinations.Add(destination);
					}
				}

				foreach (EndpointInfo endpoint in m_EndpointToDestinations.Keys)
					UpdateDestinationEndpoint(endpoint);
			}
			finally
			{
				m_CacheSection.Leave();
			}
		}

		/// <summary>
		/// Initializes the route caches.
		/// </summary>
		private void InitializeRoutes()
		{
			m_CacheSection.Enter();

			try
			{
				m_DestinationEndpointToSourceEndpointCache.Clear();
				m_SourceEndpointToDestinationEndpointCache.Clear();

				foreach (
					EndpointInfo destinationEndpoint in m_RoutingGraph.Connections.Select(c => c.Destination).Distinct())
				{
					Dictionary<eConnectionType, IcdHashSet<EndpointInfo>> typeToSourceEndpoints;
					if (!m_DestinationEndpointToSourceEndpointCache.TryGetValue(destinationEndpoint, out typeToSourceEndpoints))
					{
						typeToSourceEndpoints = new Dictionary<eConnectionType, IcdHashSet<EndpointInfo>>();
						m_DestinationEndpointToSourceEndpointCache.Add(destinationEndpoint, typeToSourceEndpoints);
					}

					IRouteDestinationControl finalDestinationControl =
						m_RoutingGraph.GetDestinationControl(destinationEndpoint.Device, destinationEndpoint.Control);
					if (!finalDestinationControl.ContainsInput(destinationEndpoint.Address))
						continue;

					ConnectorInfo connector = finalDestinationControl.GetInput(destinationEndpoint.Address);

					foreach (eConnectionType flag in EnumUtils.GetFlagsExceptNone(connector.ConnectionType))
					{
						IcdHashSet<EndpointInfo> activeRouteSourceEndpoints = new IcdHashSet<EndpointInfo>();
						IcdHashSet<EndpointInfo> activeRouteDestinationEndpoints = new IcdHashSet<EndpointInfo>();

						Queue<EndpointInfo> process = new Queue<EndpointInfo>();
						process.Enqueue(destinationEndpoint);

						EndpointInfo currentDestinationEndpoint;

						while (process.Dequeue(out currentDestinationEndpoint))
						{
							Connection connection = m_RoutingGraph.Connections.GetInputConnection(currentDestinationEndpoint, flag);
							if (connection == null)
								continue;

							EndpointInfo currentSourceEndpoint = connection.Source;
							activeRouteSourceEndpoints.Add(currentSourceEndpoint);
							activeRouteDestinationEndpoints.Add(currentDestinationEndpoint);

							IRouteMidpointControl midControl =
								m_RoutingGraph.GetControl<IRouteSourceControl>(currentSourceEndpoint) as IRouteMidpointControl;
							if (midControl == null)
								continue;

							ConnectorInfo? activeInput = midControl.GetInput(currentSourceEndpoint.Address, flag);
							if (!activeInput.HasValue)
								continue;

							process.Enqueue(new EndpointInfo(currentSourceEndpoint.Device,
							                                 currentSourceEndpoint.Control,
							                                 activeInput.Value.Address));
						}

						if (activeRouteSourceEndpoints.Count == 0 || activeRouteDestinationEndpoints.Count == 0)
							continue;

						IcdHashSet<EndpointInfo> sourceEndpoints;
						if (!typeToSourceEndpoints.TryGetValue(flag, out sourceEndpoints))
						{
							sourceEndpoints = new IcdHashSet<EndpointInfo>();
							typeToSourceEndpoints.Add(flag, sourceEndpoints);
						}

						sourceEndpoints.AddRange(activeRouteSourceEndpoints);

						foreach (EndpointInfo sourceKey in activeRouteSourceEndpoints)
						{
							Dictionary<eConnectionType, IcdHashSet<EndpointInfo>> typeToDestinationEndpoints;
							if (!m_SourceEndpointToDestinationEndpointCache.TryGetValue(sourceKey,
							                                                            out typeToDestinationEndpoints))
							{
								typeToDestinationEndpoints = new Dictionary<eConnectionType, IcdHashSet<EndpointInfo>>();
								m_SourceEndpointToDestinationEndpointCache.Add(sourceKey, typeToDestinationEndpoints);
							}

							IcdHashSet<EndpointInfo> destinationEndpoints;
							if (!typeToDestinationEndpoints.TryGetValue(flag, out destinationEndpoints))
							{
								destinationEndpoints = new IcdHashSet<EndpointInfo>();
								typeToDestinationEndpoints.Add(flag, destinationEndpoints);
							}

							destinationEndpoints.AddRange(activeRouteDestinationEndpoints);
						}
					}
				}
			}
			finally
			{
				m_CacheSection.Leave();
			}
		}

		private void UpdateSourceEndpoint(EndpointInfo endpoint)
		{
			m_CacheSection.Enter();

			try
			{
				IRouteSourceControl control = m_RoutingGraph.GetSourceControl(endpoint);
				if (!control.ContainsOutput(endpoint.Address))
					return;

				ConnectorInfo connector = control.GetOutput(endpoint.Address);

				foreach (eConnectionType flag in EnumUtils.GetFlagsExceptNone(connector.ConnectionType))
				{
					bool transmission = control.GetActiveTransmissionState(endpoint.Address, flag);
					UpdateSourceEndpointTransmissionState(endpoint, flag, transmission);

					bool detection = m_RoutingGraph.SourceDetected(endpoint, flag);
					UpdateSourceEndpointDetectionState(endpoint, flag, detection);
				}
			}
			finally
			{
				m_CacheSection.Leave();
			}
		}

		private void UpdateDestinationEndpoint(EndpointInfo endpoint)
		{
			m_CacheSection.Enter();

			try
			{
				IRouteDestinationControl control = m_RoutingGraph.GetDestinationControl(endpoint);
				if (!control.ContainsInput(endpoint.Address))
					return;

				ConnectorInfo connector = control.GetInput(endpoint.Address);

				foreach (eConnectionType flag in EnumUtils.GetFlagsExceptNone(connector.ConnectionType))
				{
					bool active = control.GetInputActiveState(endpoint.Address, flag);
					UpdateDestinationEndpointInputActiveState(endpoint, flag, active);
				}
			}
			finally
			{
				m_CacheSection.Leave();
			}
		}

		private bool UpdateSourceEndpointTransmissionState(EndpointInfo endpoint, eConnectionType type, bool state)
		{
			m_CacheSection.Enter();

			try
			{
				eConnectionType oldFlags = m_SourceEndpointTransmitting.GetDefault(endpoint);
				eConnectionType newFlags = oldFlags;

				if (state)
					newFlags |= type;
				else
					newFlags &= ~type;

				if (newFlags == oldFlags)
					return false;

				m_SourceEndpointTransmitting[endpoint] = newFlags;

				IcdHashSet<ISource> sources;
				if (m_EndpointToSources.TryGetValue(endpoint, out sources))
				{
					foreach (ISource source in sources)
						UpdateSourceTransmissionState(source);
				}

				if (m_DebugEnabled)
					PrintEndpointTransmitting();

				return true;
			}
			finally
			{
				m_CacheSection.Leave();
			}
		}

		private bool UpdateSourceTransmissionState(ISource source)
		{
			if (source == null)
				throw new ArgumentNullException("source");

			m_CacheSection.Enter();

			try
			{
				eConnectionType flags =
					m_SourceToEndpoints.GetDefault(source)
					                   .Aggregate(eConnectionType.None,
					                              (current, endpoint) =>
					                              current | m_SourceEndpointTransmitting.GetDefault(endpoint));

				eConnectionType oldFlags = m_SourceTransmitting.GetDefault(source);

				if (flags == oldFlags)
					return false;

				m_SourceTransmitting[source] = flags;

				if (m_DebugEnabled)
					PrintSourceTransmitting();

				return true;
			}
			finally
			{
				m_CacheSection.Leave();
			}
		}

		private bool UpdateSourceEndpointDetectionState(EndpointInfo endpoint, eConnectionType type, bool state)
		{
			m_CacheSection.Enter();

			try
			{
				eConnectionType oldFlags = m_SourceEndpointDetected.GetDefault(endpoint);
				eConnectionType newFlags = oldFlags;

				if (state)
					newFlags |= type;
				else
					newFlags &= ~type;

				if (newFlags == oldFlags)
					return false;

				m_SourceEndpointDetected[endpoint] = newFlags;

				if (m_DebugEnabled)
					PrintEndpointDetectedMap();

				if (m_EndpointToSources.ContainsKey(endpoint))
				{
					foreach (ISource source in m_EndpointToSources[endpoint])
						UpdateSourceDetectionState(source);
				}

				return true;
			}
			finally
			{
				m_CacheSection.Leave();
			}
		}

		private bool UpdateSourceDetectionState(ISource source)
		{
			if (source == null)
				throw new ArgumentNullException("source");

			m_CacheSection.Enter();

			try
			{
				eConnectionType flags =
					m_SourceToEndpoints.GetDefault(source)
					                   .Aggregate(eConnectionType.None,
					                              (current, endpoint) =>
					                              current | m_SourceEndpointDetected.GetDefault(endpoint));

				eConnectionType oldFlags = m_SourceDetected.GetDefault(source);

				if (flags == oldFlags)
					return false;

				m_SourceDetected[source] = flags;

				if (m_DebugEnabled)
					PrintSourceDetectedMap();

				return true;
			}
			finally
			{
				m_CacheSection.Leave();
			}
		}

		private bool UpdateDestinationEndpointInputActiveState(EndpointInfo endpoint, eConnectionType type, bool state)
		{
			m_CacheSection.Enter();

			try
			{
				eConnectionType oldFlags = m_DestinationEndpointActive.GetDefault(endpoint);
				eConnectionType newFlags = oldFlags;

				if (state)
					newFlags |= type;
				else
					newFlags &= ~type;

				if (newFlags == oldFlags)
					return false;

				m_DestinationEndpointActive[endpoint] = newFlags;

				if (m_DebugEnabled)
					PrintDestinationEndpointActiveMap();

				return true;
			}
			finally
			{
				m_CacheSection.Leave();
			}
		}

		/// <summary>
		/// Removes each source endpoint from the cache for each destination endpoint.
		/// </summary>
		/// <param name="oldSourceEndpoints"></param>
		/// <param name="destinations"></param>
		/// <param name="type"></param>
		/// <returns></returns>
		private bool RemoveOldValuesFromDestinationCache(IcdHashSet<EndpointInfo> oldSourceEndpoints,
														 IEnumerable<EndpointInfo> destinations,
														 eConnectionType type)
		{
			if (!EnumUtils.HasSingleFlag(type))
				throw new ArgumentException("Type has multiple flags", "type");

			if (oldSourceEndpoints == null)
				throw new ArgumentNullException("oldSourceEndpoints");

			if (destinations == null)
				throw new ArgumentNullException("destinations");

			m_CacheSection.Enter();

			try
			{
				bool changed = false;

				foreach (EndpointInfo destination in destinations)
				{
					Dictionary<eConnectionType, IcdHashSet<EndpointInfo>> destinationCache;
					if (!m_DestinationEndpointToSourceEndpointCache.TryGetValue(destination, out destinationCache))
						continue;

					IcdHashSet<EndpointInfo> typeCache;
					if (!destinationCache.TryGetValue(type, out typeCache))
						continue;

					foreach (EndpointInfo endpointToRemove in oldSourceEndpoints)
						changed |= typeCache.Remove(endpointToRemove);
				}

				return changed;
			}
			finally
			{
				m_CacheSection.Leave();
			}
		}

		/// <summary>
		/// Adds each source endpoint to the cache for each destination endpoint.
		/// </summary>
		/// <param name="newSourceEndpoints"></param>
		/// <param name="destinations"></param>
		/// <param name="type"></param>
		/// <returns></returns>
		private bool AddNewValuesToDestinationCache(IcdHashSet<EndpointInfo> newSourceEndpoints,
													IEnumerable<EndpointInfo> destinations,
													eConnectionType type)
		{
			if (newSourceEndpoints == null)
				throw new ArgumentNullException("newSourceEndpoints");

			if (destinations == null)
				throw new ArgumentNullException("destinations");

			if (!EnumUtils.HasSingleFlag(type))
				throw new ArgumentException("Type has multiple flags", "type");

			m_CacheSection.Enter();

			try
			{
				bool changed = false;

				foreach (EndpointInfo destination in destinations)
				{
					Dictionary<eConnectionType, IcdHashSet<EndpointInfo>> destinationCache;
					if (!m_DestinationEndpointToSourceEndpointCache.TryGetValue(destination, out destinationCache))
					{
						destinationCache = new Dictionary<eConnectionType, IcdHashSet<EndpointInfo>>();
						m_DestinationEndpointToSourceEndpointCache.Add(destination, destinationCache);
					}

					IcdHashSet<EndpointInfo> typeCache;
					if (!destinationCache.TryGetValue(type, out typeCache))
					{
						typeCache = new IcdHashSet<EndpointInfo>();
						destinationCache.Add(type, typeCache);
					}

					foreach (EndpointInfo endpointToAdd in newSourceEndpoints)
						changed |= typeCache.Add(endpointToAdd);
				}

				return changed;
			}
			finally
			{
				m_CacheSection.Leave();
			}
		}

		/// <summary>
		/// Removes each destination endpoint from the cache for each source endpoint.
		/// </summary>
		/// <param name="oldSourceEndpoints"></param>
		/// <param name="destinations"></param>
		/// <param name="type"></param>
		/// <returns></returns>
		private bool RemoveOldValuesFromSourceCache(IEnumerable<EndpointInfo> oldSourceEndpoints,
													IcdHashSet<EndpointInfo> destinations,
													eConnectionType type)
		{
			if (oldSourceEndpoints == null)
				throw new ArgumentNullException("oldSourceEndpoints");

			if (destinations == null)
				throw new ArgumentNullException("destinations");

			if (!EnumUtils.HasSingleFlag(type))
				throw new ArgumentException("Type has multiple flags", "type");

			m_CacheSection.Enter();

			try
			{
				bool changed = false;

				foreach (EndpointInfo source in oldSourceEndpoints)
				{
					Dictionary<eConnectionType, IcdHashSet<EndpointInfo>> sourceCache;
					if (!m_SourceEndpointToDestinationEndpointCache.TryGetValue(source, out sourceCache))
						continue;

					IcdHashSet<EndpointInfo> typeCache;
					if (!sourceCache.TryGetValue(type, out typeCache))
						continue;


					foreach (EndpointInfo endpointToRemove in destinations)
						changed |= typeCache.Remove(endpointToRemove);
				}

				return changed;
			}
			finally
			{
				m_CacheSection.Leave();
			}
		}

		/// <summary>
		/// Adds each destination endpoint to the cache for each source endpoint.
		/// </summary>
		/// <param name="newSourceEndpoints"></param>
		/// <param name="destinations"></param>
		/// <param name="type"></param>
		/// <param name="activeSourceEndpoints"></param>
		/// <returns></returns>
		private bool AddNewValuesToSourceCache(IEnumerable<EndpointInfo> newSourceEndpoints,
											   IcdHashSet<EndpointInfo> destinations,
											   eConnectionType type)
		{
			if (!EnumUtils.HasSingleFlag(type))
				throw new ArgumentException("Type has multiple flags", "type");

			if (newSourceEndpoints == null)
				throw new ArgumentNullException("newSourceEndpoints");

			if (destinations == null)
				throw new ArgumentNullException("destinations");

			m_CacheSection.Enter();

			try
			{
				bool changed = false;

				foreach (EndpointInfo source in newSourceEndpoints)
				{
					Dictionary<eConnectionType, IcdHashSet<EndpointInfo>> sourceCache;
					if (!m_SourceEndpointToDestinationEndpointCache.TryGetValue(source, out sourceCache))
					{
						sourceCache = new Dictionary<eConnectionType, IcdHashSet<EndpointInfo>>();
						m_SourceEndpointToDestinationEndpointCache.Add(source, sourceCache);
					}

					IcdHashSet<EndpointInfo> typeCache;
					if (!sourceCache.TryGetValue(type, out typeCache))
					{
						typeCache = new IcdHashSet<EndpointInfo>();
						sourceCache.Add(type, typeCache);
					}

					foreach (EndpointInfo endpointToAdd in destinations)
						changed |= typeCache.Add(endpointToAdd);
				}

				return changed;
			}
			finally
			{
				m_CacheSection.Leave();
			}
		}

		#endregion

		#region Routing Graph Callbacks

		/// <summary>
		/// Subscribe to the routing graph events.
		/// </summary>
		/// <param name="routingGraph"></param>
		private void Subscribe(IRoutingGraph routingGraph)
		{
			routingGraph.OnSourceTransmissionStateChanged += RoutingGraphOnSourceTransmissionStateChanged;
			routingGraph.OnSourceDetectionStateChanged += RoutingGraphOnSourceDetectionStateChanged;
			routingGraph.OnRouteChanged += RoutingGraphOnRouteChanged;
			routingGraph.OnDestinationInputActiveStateChanged += RoutingGraphOnDestinationInputActiveStateChanged;
		}

		/// <summary>
		/// Unsubscribe from the routing graph.
		/// </summary>
		/// <param name="routingGraph"></param>
		private void Unsubscribe(IRoutingGraph routingGraph)
		{
			routingGraph.OnSourceTransmissionStateChanged -= RoutingGraphOnSourceTransmissionStateChanged;
			routingGraph.OnSourceDetectionStateChanged -= RoutingGraphOnSourceDetectionStateChanged;
			routingGraph.OnRouteChanged -= RoutingGraphOnRouteChanged;
			routingGraph.OnDestinationInputActiveStateChanged -= RoutingGraphOnDestinationInputActiveStateChanged;
		}

		private void RoutingGraphOnRouteChanged(object sender, SwitcherRouteChangeEventArgs args)
		{
			if (args == null)
				throw new ArgumentNullException("args");

			UpdateInputForOutput(args.Control, args.OldInput, args.NewInput, args.Output, args.Type);
		}

		/// <summary>
		/// Updates the routing cache to match the new state for the given switcher.
		/// </summary>
		/// <param name="control"></param>
		/// <param name="oldInput"></param>
		/// <param name="newInput"></param>
		/// <param name="output"></param>
		/// <param name="type"></param>
		private void UpdateInputForOutput(IRouteMidpointControl control, int? oldInput, int? newInput, int output, eConnectionType type)
		{
			if (control == null)
				throw new ArgumentNullException("control");

			// No change
			if (oldInput == newInput)
				return;

			eConnectionType typeChange = eConnectionType.None;

			m_CacheSection.Enter();

			try
			{
				foreach (eConnectionType flag in EnumUtils.GetFlagsExceptNone(type))
				{
					// Update the midpoint input/output mapping
					if (!m_MidpointCache.SetCachedInputForOutput(control, oldInput, newInput, output, flag))
						continue;

					IcdHashSet<EndpointInfo> destinations =
						GetDestinationEndpoints(control.GetOutputEndpointInfo(output), flag).ToIcdHashSet();

					// Don't care about a route change if there are no destinations
					if (destinations.Count == 0)
						continue;

					IcdHashSet<EndpointInfo> oldSources = new IcdHashSet<EndpointInfo>();
					IcdHashSet<EndpointInfo> newSources = new IcdHashSet<EndpointInfo>();

					if (oldInput.HasValue)
					{
						IEnumerable<EndpointInfo> sources =
							GetSourceEndpointsRecursive(control.GetInputEndpointInfo(oldInput.Value), flag)
								.Where(e => control.Parent.Id != e.Device);
						oldSources.AddRange(sources);
					}

					if (newInput.HasValue)
					{
						IEnumerable<EndpointInfo> sources =
							GetSourceEndpointsRecursive(control.GetInputEndpointInfo(newInput.Value), flag)
								.Where(e => control.Parent.Id != e.Device);
						newSources.AddRange(sources);
					}

					// No change
					if (oldSources.SetEquals(newSources))
						continue;

					bool change = false;

					if (oldSources.Count > 0)
					{
						change |= RemoveOldValuesFromSourceCache(oldSources, destinations, flag);
						change |= RemoveOldValuesFromDestinationCache(oldSources, destinations, flag);
					}

					if (newSources.Count > 0)
					{
						change |= AddNewValuesToSourceCache(newSources, destinations, flag);
						change |= AddNewValuesToDestinationCache(newSources, destinations, flag);
					}

					if (m_DebugEnabled)
						PrintRouteMaps();

					if (!change)
						continue;

					typeChange |= flag;
				}
			}
			finally
			{
				m_CacheSection.Leave();
			}

			if (typeChange == eConnectionType.None)
				return;

			OnEndpointRouteChanged.Raise(this, new EndpointRouteChangedEventArgs(typeChange));
			OnSourceDestinationRouteChanged.Raise(this, new SourceDestinationRouteChangedEventArgs(typeChange));
		}

		/// <summary>
		/// Walks forward from the given output endpoint and returns all of the input endpoints.
		/// </summary>
		/// <param name="outputEndpointInfo"></param>
		/// <param name="flag"></param>
		/// <returns></returns>
		private IEnumerable<EndpointInfo> GetDestinationEndpoints(EndpointInfo outputEndpointInfo, eConnectionType flag)
		{
			if (!EnumUtils.HasSingleFlag(flag))
				throw new ArgumentException("Connection type must be a single flag", "flag");

			m_CacheSection.Enter();

			try
			{
				IcdHashSet<EndpointInfo> destinations = new IcdHashSet<EndpointInfo>();

				Queue<EndpointInfo> process = new Queue<EndpointInfo>();
				process.Enqueue(outputEndpointInfo);

				while (process.Count > 0)
				{
					EndpointInfo current = process.Dequeue();

					// Grab the immediate destination for this source and add it to the hashset
					Connection connection = m_RoutingGraph.Connections.GetOutputConnection(current, flag);
					if (connection == null)
						continue;

					destinations.Add(connection.Destination);

					IEnumerable<EndpointInfo> outputs = m_MidpointCache.GetCachedOutputsForInput(connection.Destination, flag);
					process.EnqueueRange(outputs);
				}

				return destinations;
			}
			finally
			{
				m_CacheSection.Leave();
			}
		}

		private IEnumerable<EndpointInfo> GetSourceEndpointsRecursive(EndpointInfo inputEndpointInfo, eConnectionType flag)
		{
			if (!EnumUtils.HasSingleFlag(flag))
				throw new ArgumentException("Connection type must be a single flag", "flag");

			m_CacheSection.Enter();

			try
			{
				while (true)
				{
					Connection connection = m_RoutingGraph.Connections.GetInputConnection(inputEndpointInfo, flag);
					if (connection == null)
						yield break;

					yield return connection.Source;

					EndpointInfo? inputForOutput = m_MidpointCache.GetCachedInputForOutput(connection.Source, flag);
					if (inputForOutput == null)
						yield break;

					inputEndpointInfo = inputForOutput.Value;
				}
			}
			finally
			{
				m_CacheSection.Leave();
			}
		}

		private void RoutingGraphOnSourceTransmissionStateChanged(object sender, EndpointStateEventArgs args)
		{
			CacheStateChangedEventArgs cache;

			m_CacheSection.Enter();

			bool endpointChanged;
			CacheStateChangedEventArgs cache = null;

			try
			{
				// We don't care about transmission state changes unless it's a source
				if (!m_EndpointToSources.ContainsKey(args.Endpoint))
					return;

<<<<<<< HEAD
				endpointChanged = UpdateSourceEndpointTransmissionState(args.Endpoint, args.Type, args.State);
				if (endpointChanged)
					cache = new CacheStateChangedEventArgs(new[] {args.Endpoint}, args.Type, args.State);
=======
				cache = UpdateSourceEndpointTransmissionState(args.Endpoint, args.Type, args.State)
					        ? new CacheStateChangedEventArgs(new[] {args.Endpoint}, args.Type, args.State)
					        : null;
>>>>>>> d2cc69d3
			}
			finally
			{
				m_CacheSection.Leave();
			}

<<<<<<< HEAD
			if (endpointChanged)
=======
			if (cache != null)
>>>>>>> d2cc69d3
				OnTransmissionStateChanged.Raise(this, cache);
		}

		private void RoutingGraphOnSourceDetectionStateChanged(object sender, EndpointStateEventArgs args)
		{
			CacheStateChangedEventArgs cache;

			m_CacheSection.Enter();

			bool endpointChanged;
			CacheStateChangedEventArgs cache = null;

			try
			{
				// We don't care about detection state changes unless it's a source
				if (!m_EndpointToSources.ContainsKey(args.Endpoint))
					return;

<<<<<<< HEAD
				endpointChanged = UpdateSourceEndpointDetectionState(args.Endpoint, args.Type, args.State);
				if (endpointChanged)
					cache =  new CacheStateChangedEventArgs(new[] { args.Endpoint },
																					   args.Type,
																					   args.State);
=======
				cache = UpdateSourceEndpointDetectionState(args.Endpoint, args.Type, args.State)
					        ? new CacheStateChangedEventArgs(new[] {args.Endpoint}, args.Type, args.State)
					        : null;
>>>>>>> d2cc69d3
			}
			finally
			{
				m_CacheSection.Leave();
			}

<<<<<<< HEAD
			if (endpointChanged)
=======
			if (cache != null)
>>>>>>> d2cc69d3
				OnDetectionStateChanged.Raise(this, cache);
		}

		private void RoutingGraphOnDestinationInputActiveStateChanged(object sender, EndpointStateEventArgs args)
		{
			CacheStateChangedEventArgs cache;

			m_CacheSection.Enter();

			bool endpointChanged;
			CacheStateChangedEventArgs cache = null;

			try
			{
				// We don't care about active state changes unless it's a destination
				if (!m_EndpointToDestinations.ContainsKey(args.Endpoint))
					return;

<<<<<<< HEAD
				endpointChanged = UpdateDestinationEndpointInputActiveState(args.Endpoint, args.Type, args.State);
				if (endpointChanged)
					cache = new CacheStateChangedEventArgs(new[] { args.Endpoint },
																								  args.Type,
																								  args.State);
=======
				cache = UpdateDestinationEndpointInputActiveState(args.Endpoint, args.Type, args.State)
					        ? new CacheStateChangedEventArgs(new[] {args.Endpoint}, args.Type, args.State)
					        : null;
>>>>>>> d2cc69d3
			}
			finally
			{
				m_CacheSection.Leave();
			}

<<<<<<< HEAD
			if (endpointChanged)
=======
			if (cache != null)
>>>>>>> d2cc69d3
				OnDestinationEndpointActiveChanged.Raise(this, cache);
		}

		#endregion

		#region Debug Stuff

		private void PrintAllCacheStates()
		{
			m_CacheSection.Enter();

			try
			{
				PrintEndpointMaps();
				PrintTransmittingMaps();
				PrintDetectedMaps();
				PrintDestinationEndpointActiveMap();
				PrintRouteMaps();
			}
			finally
			{
				m_CacheSection.Leave();
			}
		}

		private void PrintEndpointMaps()
		{
			m_CacheSection.Enter();

			try
			{
				PrintSourceToEndpoints();
				PrintEndpointToSources();
				PrintDestinationToEndpoints();
				PrintEndpointToDestinations();
			}
			finally
			{
				m_CacheSection.Leave();
			}
		}

		private void PrintSourceToEndpoints()
		{
			IcdConsole.PrintLine(eConsoleColor.Magenta, "Source To Endpoints");

			TableBuilder builder = new TableBuilder("Source Name", "Source ID", "Endpoint");

			foreach (var mapping in m_SourceToEndpoints)
			{
				if (mapping.Value.Count == 0)
				{
					builder.AddRow(mapping.Key.Name, mapping.Key.Id, "NO ENTRIES");
					builder.AddSeparator();
					continue;
				}

				builder.AddRow(mapping.Key.Name, mapping.Key.Id, mapping.Value.First());

				if (mapping.Value.Count == 1)
				{
					builder.AddSeparator();
					continue;
				}

				foreach (var value in mapping.Value.Skip(1))
				{
					builder.AddRow("", "", value);
				}
				builder.AddSeparator();
			}

			IcdConsole.PrintLine(eConsoleColor.White, builder.ToString());
		}

		private void PrintEndpointToSources()
		{
			IcdConsole.PrintLine(eConsoleColor.Magenta, "Endpoint To Sources");

			TableBuilder builder = new TableBuilder("Endpoint", "Source Name", "Source Id");

			foreach (var mapping in m_EndpointToSources)
			{
				if (mapping.Value.Count == 0)
				{
					builder.AddRow(mapping.Key, "NO ENTRIES", "NO ENTRIES");
					builder.AddSeparator();
					continue;
				}

				builder.AddRow(mapping.Key, mapping.Value.First().Name, mapping.Value.First().Id);

				if (mapping.Value.Count == 1)
				{
					builder.AddSeparator();
					continue;
				}

				foreach (var value in mapping.Value.Skip(1))
				{
					builder.AddRow("", value.Name, value.Id);
				}
				builder.AddSeparator();
			}

			IcdConsole.PrintLine(eConsoleColor.White, builder.ToString());
		}

		private void PrintDestinationToEndpoints()
		{
			IcdConsole.PrintLine(eConsoleColor.Magenta, "Destination To Endpoints");

			TableBuilder builder = new TableBuilder("Destination Name", "Destination ID", "Endpoint");

			foreach (var mapping in m_DestinationToEndpoints)
			{
				if (mapping.Value.Count == 0)
				{
					builder.AddRow(mapping.Key.Name, mapping.Key.Id, "NO ENTRIES");
					builder.AddSeparator();
					continue;
				}

				builder.AddRow(mapping.Key.Name, mapping.Key.Id, mapping.Value.First());

				if (mapping.Value.Count == 1)
				{
					builder.AddSeparator();
					continue;
				}

				foreach (var value in mapping.Value.Skip(1))
				{
					builder.AddRow("", "", value);
				}
				builder.AddSeparator();
			}

			IcdConsole.PrintLine(eConsoleColor.White, builder.ToString());
		}

		private void PrintEndpointToDestinations()
		{
			IcdConsole.PrintLine(eConsoleColor.Magenta, "Endpoint To Destinations");

			TableBuilder builder = new TableBuilder("Endpoint", "Destination Name", "Destination Id");

			foreach (var mapping in m_EndpointToDestinations)
			{
				if (mapping.Value.Count == 0)
				{
					builder.AddRow(mapping.Key, "NO ENTRIES", "NO ENTRIES");
					builder.AddSeparator();
					continue;
				}

				builder.AddRow(mapping.Key, mapping.Value.First().Name, mapping.Value.First().Id);

				if (mapping.Value.Count == 1)
				{
					builder.AddSeparator();
					continue;
				}

				foreach (var value in mapping.Value.Skip(1))
				{
					builder.AddRow("", value.Name, value.Id);
				}
				builder.AddSeparator();
			}

			IcdConsole.PrintLine(eConsoleColor.White, builder.ToString());
		}

		private void PrintTransmittingMaps()
		{
			PrintSourceTransmitting();
			PrintEndpointTransmitting();
		}

		private void PrintSourceTransmitting()
		{
			IcdConsole.PrintLine(eConsoleColor.Magenta, "Source Transmitting");

			TableBuilder builder = new TableBuilder("Source Name", "Source Id", "Transmitting Types");

			foreach (var mapping in m_SourceTransmitting)
			{

				builder.AddRow(mapping.Key.Name, mapping.Key.Id, mapping.Value.ToString());
			}

			IcdConsole.PrintLine(eConsoleColor.White, builder.ToString());
		}

		private void PrintEndpointTransmitting()
		{
			IcdConsole.PrintLine(eConsoleColor.Magenta, "Source Endpoint Transmitting");

			TableBuilder builder = new TableBuilder("Endpoint", "Transmitting Types");

			foreach (var mapping in m_SourceEndpointTransmitting)
			{

				builder.AddRow(mapping.Key, mapping.Value.ToString());
			}

			IcdConsole.PrintLine(eConsoleColor.White, builder.ToString());
		}

		private void PrintDetectedMaps()
		{
			PrintSourceDetectedMap();
			PrintEndpointDetectedMap();
		}

		private void PrintSourceDetectedMap()
		{
			IcdConsole.PrintLine(eConsoleColor.Magenta, "Source Detected");

			TableBuilder builder = new TableBuilder("Source Name", "Source Id", "Detected Types");

			foreach (var mapping in m_SourceDetected)
			{
				builder.AddRow(mapping.Key.Name, mapping.Key.Id, mapping.Value.ToString());
			}

			IcdConsole.PrintLine(eConsoleColor.White, builder.ToString());
		}

		private void PrintEndpointDetectedMap()
		{
			IcdConsole.PrintLine(eConsoleColor.Magenta, "Source Endpoint Detected");

			TableBuilder builder = new TableBuilder("Endpoint", "Detected Types");

			foreach (var mapping in m_SourceEndpointDetected)
			{

				builder.AddRow(mapping.Key, mapping.Value.ToString());
			}

			IcdConsole.PrintLine(eConsoleColor.White, builder.ToString());
		}

		private void PrintDestinationEndpointActiveMap()
		{
			IcdConsole.PrintLine(eConsoleColor.Magenta, "Destination Endpoint Active");

			TableBuilder builder = new TableBuilder("Endpoint", "Active Types");

			foreach (var mapping in m_DestinationEndpointActive)
			{

				builder.AddRow(mapping.Key, mapping.Value.ToString());
			}

			IcdConsole.PrintLine(eConsoleColor.White, builder.ToString());
		}

		private void PrintRouteMaps()
		{
			PrintDestinationToSourceMap();
			PrintSourceToDestinationMap();
		}

		private void PrintDestinationToSourceMap()
		{
			IcdConsole.PrintLine(eConsoleColor.Magenta, "Destination To Source");

			TableBuilder builder = new TableBuilder("ConnectionType", "Route");

			foreach (var mapping in m_DestinationEndpointToSourceEndpointCache)
			{
				builder.AddHeader("Final Destination: ", mapping.Key.ToString());

				var dictionary = mapping.Value;

				foreach (eConnectionType type in mapping.Value.Keys)
				{
					if (dictionary[type].Count == 0)
					{
						builder.AddRow(type.ToString(), "NO ROUTE");
						builder.AddSeparator();
						continue;
					}

					builder.AddRow(type.ToString(), dictionary[type].First());
					foreach (EndpointInfo endpoint in dictionary[type].Skip(1))
					{
						builder.AddRow("", endpoint);
					}
					builder.AddSeparator();
				}
			}

			IcdConsole.PrintLine(eConsoleColor.White, builder.ToString());
		}

		private void PrintSourceToDestinationMap()
		{
			IcdConsole.PrintLine(eConsoleColor.Magenta, "Source To Destination");

			TableBuilder builder = new TableBuilder("ConnectionType", "Route");

			foreach (var mapping in m_SourceEndpointToDestinationEndpointCache)
			{
				builder.AddHeader("Initial Source: ", mapping.Key.ToString());

				var dictionary = mapping.Value;

				foreach (eConnectionType type in mapping.Value.Keys)
				{
					if (dictionary[type].Count == 0)
					{
						builder.AddRow(type.ToString(), "NO ROUTE");
						builder.AddSeparator();
						continue;
					}

					builder.AddRow(type.ToString(), dictionary[type].First());
					foreach (EndpointInfo endpoint in dictionary[type].Skip(1))
					{
						builder.AddRow("", endpoint);
					}
					builder.AddSeparator();
				}
			}

			IcdConsole.PrintLine(eConsoleColor.White, builder.ToString());
		}

		#endregion

		#region Console

		/// <summary>
		/// Gets the name of the node.
		/// </summary>
		public string ConsoleName { get { return "RoutingCache"; } }

		/// <summary>
		/// Gets the help information for the node.
		/// </summary>
		public string ConsoleHelp { get { return "The Routing Cache"; } }

		/// <summary>
		/// Gets the child console nodes.
		/// </summary>
		/// <returns></returns>
		public IEnumerable<IConsoleNodeBase> GetConsoleNodes()
		{
			return Enumerable.Empty<IConsoleNodeBase>();
		}

		/// <summary>
		/// Calls the delegate for each console status item.
		/// </summary>
		/// <param name="addRow"></param>
		public void BuildConsoleStatus(AddStatusRowDelegate addRow)
		{
			addRow.Invoke("Debug Mode:", m_DebugEnabled ? "Enabled" : "Disabled");
		}

		/// <summary>
		/// Gets the child console commands.
		/// </summary>
		/// <returns></returns>
		public IEnumerable<IConsoleCommand> GetConsoleCommands()
		{
			yield return new ConsoleCommand("PrintAllCaches", "Prints the contents of every cache", () => PrintAllCacheStates());
			yield return new ConsoleCommand("Rebuild", "Clears and Rebuilds the caches", () => RebuildCache());
			yield return new GenericConsoleCommand<bool>("Enable Debug", "Enables or disables cache printouts when they change", a => m_DebugEnabled = a);
		}

		#endregion
	}
}<|MERGE_RESOLUTION|>--- conflicted
+++ resolved
@@ -731,7 +731,6 @@
 						              .ToIcdHashSet();
 
 					m_DestinationToEndpoints.Add(destination, destinationEndpoints);
-<<<<<<< HEAD
 
 					foreach (EndpointInfo endpoint in destinationEndpoints)
 					{
@@ -742,18 +741,6 @@
 							m_EndpointToDestinations.Add(endpoint, destinations);
 						}
 
-=======
-
-					foreach (EndpointInfo endpoint in destinationEndpoints)
-					{
-						IcdHashSet<IDestination> destinations;
-						if (!m_EndpointToDestinations.TryGetValue(endpoint, out destinations))
-						{
-							destinations = new IcdHashSet<IDestination>();
-							m_EndpointToDestinations.Add(endpoint, destinations);
-						}
-
->>>>>>> d2cc69d3
 						destinations.Add(destination);
 					}
 				}
@@ -1228,7 +1215,6 @@
 					if (!sourceCache.TryGetValue(type, out typeCache))
 						continue;
 
-
 					foreach (EndpointInfo endpointToRemove in destinations)
 						changed |= typeCache.Remove(endpointToRemove);
 				}
@@ -1247,7 +1233,6 @@
 		/// <param name="newSourceEndpoints"></param>
 		/// <param name="destinations"></param>
 		/// <param name="type"></param>
-		/// <param name="activeSourceEndpoints"></param>
 		/// <returns></returns>
 		private bool AddNewValuesToSourceCache(IEnumerable<EndpointInfo> newSourceEndpoints,
 											   IcdHashSet<EndpointInfo> destinations,
@@ -1408,10 +1393,8 @@
 					if (m_DebugEnabled)
 						PrintRouteMaps();
 
-					if (!change)
-						continue;
-
-					typeChange |= flag;
+					if (change)
+						typeChange |= flag;
 				}
 			}
 			finally
@@ -1505,35 +1488,22 @@
 
 			m_CacheSection.Enter();
 
-			bool endpointChanged;
-			CacheStateChangedEventArgs cache = null;
-
 			try
 			{
 				// We don't care about transmission state changes unless it's a source
 				if (!m_EndpointToSources.ContainsKey(args.Endpoint))
 					return;
 
-<<<<<<< HEAD
-				endpointChanged = UpdateSourceEndpointTransmissionState(args.Endpoint, args.Type, args.State);
-				if (endpointChanged)
-					cache = new CacheStateChangedEventArgs(new[] {args.Endpoint}, args.Type, args.State);
-=======
 				cache = UpdateSourceEndpointTransmissionState(args.Endpoint, args.Type, args.State)
 					        ? new CacheStateChangedEventArgs(new[] {args.Endpoint}, args.Type, args.State)
 					        : null;
->>>>>>> d2cc69d3
-			}
-			finally
-			{
-				m_CacheSection.Leave();
-			}
-
-<<<<<<< HEAD
-			if (endpointChanged)
-=======
+			}
+			finally
+			{
+				m_CacheSection.Leave();
+			}
+
 			if (cache != null)
->>>>>>> d2cc69d3
 				OnTransmissionStateChanged.Raise(this, cache);
 		}
 
@@ -1542,9 +1512,6 @@
 			CacheStateChangedEventArgs cache;
 
 			m_CacheSection.Enter();
-
-			bool endpointChanged;
-			CacheStateChangedEventArgs cache = null;
 
 			try
 			{
@@ -1552,28 +1519,16 @@
 				if (!m_EndpointToSources.ContainsKey(args.Endpoint))
 					return;
 
-<<<<<<< HEAD
-				endpointChanged = UpdateSourceEndpointDetectionState(args.Endpoint, args.Type, args.State);
-				if (endpointChanged)
-					cache =  new CacheStateChangedEventArgs(new[] { args.Endpoint },
-																					   args.Type,
-																					   args.State);
-=======
 				cache = UpdateSourceEndpointDetectionState(args.Endpoint, args.Type, args.State)
 					        ? new CacheStateChangedEventArgs(new[] {args.Endpoint}, args.Type, args.State)
 					        : null;
->>>>>>> d2cc69d3
-			}
-			finally
-			{
-				m_CacheSection.Leave();
-			}
-
-<<<<<<< HEAD
-			if (endpointChanged)
-=======
+			}
+			finally
+			{
+				m_CacheSection.Leave();
+			}
+
 			if (cache != null)
->>>>>>> d2cc69d3
 				OnDetectionStateChanged.Raise(this, cache);
 		}
 
@@ -1582,9 +1537,6 @@
 			CacheStateChangedEventArgs cache;
 
 			m_CacheSection.Enter();
-
-			bool endpointChanged;
-			CacheStateChangedEventArgs cache = null;
 
 			try
 			{
@@ -1592,28 +1544,16 @@
 				if (!m_EndpointToDestinations.ContainsKey(args.Endpoint))
 					return;
 
-<<<<<<< HEAD
-				endpointChanged = UpdateDestinationEndpointInputActiveState(args.Endpoint, args.Type, args.State);
-				if (endpointChanged)
-					cache = new CacheStateChangedEventArgs(new[] { args.Endpoint },
-																								  args.Type,
-																								  args.State);
-=======
 				cache = UpdateDestinationEndpointInputActiveState(args.Endpoint, args.Type, args.State)
 					        ? new CacheStateChangedEventArgs(new[] {args.Endpoint}, args.Type, args.State)
 					        : null;
->>>>>>> d2cc69d3
-			}
-			finally
-			{
-				m_CacheSection.Leave();
-			}
-
-<<<<<<< HEAD
-			if (endpointChanged)
-=======
+			}
+			finally
+			{
+				m_CacheSection.Leave();
+			}
+
 			if (cache != null)
->>>>>>> d2cc69d3
 				OnDestinationEndpointActiveChanged.Raise(this, cache);
 		}
 
