--- conflicted
+++ resolved
@@ -517,13 +517,6 @@
 			if (inputConnection == null || !inputConnection.ConnectionType.HasFlag(flag))
 				return null;
 
-<<<<<<< HEAD
-			IEnumerable<Connection> path = RecursionUtils.BreadthFirstSearchPath(outputConnection, inputConnection,
-			                                                                     c =>
-			                                                                     GetConnectionChildren(source, destination, c,
-			                                                                                           flag, roomId));
-			return path == null ? null : new ConnectionPath(path);
-=======
 			IEnumerable<Connection> path =
 				RecursionUtils.BreadthFirstSearchPath(outputConnection, inputConnection,
 													  c => GetConnectionChildren(source, c, flag, roomId));
@@ -557,7 +550,6 @@
 			return source.GetEndpoints()
 			             .SelectMany(e => FindPathsMulti(e, destinationEndpoints, flag, roomId))
 			             .Distinct(kvp => kvp.Key);
->>>>>>> 18ddd467
 		}
 
 		/// <summary>
@@ -608,15 +600,8 @@
 
 			Dictionary<Connection, IEnumerable<Connection>> paths =
 				RecursionUtils.BreadthFirstSearchManyDestinations(sourceConnection,
-<<<<<<< HEAD
-				                                                  destionationConnections,
-				                                                  c =>
-				                                                  GetConnectionChildren(source, connectionToDestinations.Values, c,
-				                                                                        flag, roomId));
-=======
 				                                                  destinationConnections,
 				                                                  c => GetConnectionChildren(source, c, flag, roomId));
->>>>>>> 18ddd467
 
 			foreach (KeyValuePair<Connection, IEnumerable<Connection>> kvp in paths)
 			{
@@ -628,9 +613,6 @@
 		}
 
 		/// <summary>
-<<<<<<< HEAD
-		/// Gets the potential output connections for the given input connection, filtering by source and destination.
-=======
 		/// Finds all of the available paths from the source to the destination.
 		/// </summary>
 		/// <param name="source"></param>
@@ -660,67 +642,30 @@
 
 		/// <summary>
 		/// Gets the potential output connections for the given input connection.
->>>>>>> 18ddd467
-		/// </summary>
-		/// <param name="source"></param>
-		/// <param name="destinations"></param>
+		/// </summary>
+		/// <param name="source"></param>
 		/// <param name="inputConnection"></param>
 		/// <param name="type"></param>
 		/// <param name="roomId"></param>
 		/// <returns></returns>
-		private IEnumerable<Connection> GetConnectionChildren(EndpointInfo source, IEnumerable<EndpointInfo> destinations,
-		                                                      Connection inputConnection, eConnectionType type, int roomId)
-		{
-			if (destinations == null)
-				throw new ArgumentNullException("destinations");
-
+		private IEnumerable<Connection> GetConnectionChildren(EndpointInfo source, Connection inputConnection,
+		                                                      eConnectionType type, int roomId)
+		{
 			if (inputConnection == null)
 				throw new ArgumentNullException("inputConnection");
 
-			IEnumerable<Connection> connections = m_Connections.GetFilteredConnections(inputConnection, destinations, type);
-			return FilterConnections(connections, source, type, roomId);
-		}
-
-		/// <summary>
-		/// Gets the potential output connections for the given input connection, filtering by source and destination.
-		/// </summary>
-		/// <param name="source"></param>
-		/// <param name="destination"></param>
-		/// <param name="inputConnection"></param>
-		/// <param name="type"></param>
-		/// <param name="roomId"></param>
-		/// <returns></returns>
-		private IEnumerable<Connection> GetConnectionChildren(EndpointInfo source, EndpointInfo destination,
-		                                                      Connection inputConnection,
-		                                                      eConnectionType type, int roomId)
-		{
-			if (inputConnection == null)
-				throw new ArgumentNullException("inputConnection");
-
-			IEnumerable<Connection> connections = m_Connections.GetFilteredConnections(inputConnection, destination, type);
-			return FilterConnections(connections, source, type, roomId);
-		}
-
-		/// <summary>
-		/// Filters the given sequence of connections by availability to the source and room by type.
-		/// </summary>
-		/// <param name="connections"></param>
-		/// <param name="source"></param>
-		/// <param name="type"></param>
-		/// <param name="roomId"></param>
-		/// <returns></returns>
-		private IEnumerable<Connection> FilterConnections(IEnumerable<Connection> connections, EndpointInfo source,
-		                                                  eConnectionType type, int roomId)
-		{
-			if (connections == null)
-				throw new ArgumentNullException("connections");
-
-			return connections.Where(c =>
-			                         // TODO - Needs to support combine spaces
-			                         //ConnectionUsages.CanRouteConnection(c, source, roomId, type) &&
-			                         c.IsAvailableToSourceDevice(source.Device) &&
-			                         c.IsAvailableToRoom(roomId))
-			                  .OrderBy(c => c.Source.Address);
+			if (EnumUtils.HasMultipleFlags(type))
+				throw new ArgumentException("ConnectionType has multiple flags", "type");
+
+			return
+				m_Connections.GetOutputConnections(inputConnection.Destination.Device,
+				                                   inputConnection.Destination.Control,
+				                                   type)
+				             .Where(c =>
+									// TODO - Needs to support combine spaces
+									//ConnectionUsages.CanRouteConnection(c, source, roomId, type) &&
+									c.IsAvailableToSourceDevice(source.Device) &&
+				                    c.IsAvailableToRoom(roomId));
 		}
 
 		/// <summary>
