--- conflicted
+++ resolved
@@ -483,7 +483,6 @@
 			if (!EnumUtils.HasSingleFlag(type))
 				throw new ArgumentException("Type has multiple flags", "type");
 
-<<<<<<< HEAD
 			foreach (EndpointInfo source in oldSourceEndpoints)
 			{
 				if (!m_SourceToDestinationCache.ContainsKey(source))
@@ -492,10 +491,6 @@
 				if (!m_SourceToDestinationCache[source].ContainsKey(type))
 					continue;
 
-=======
-			foreach (EndpointInfo source in oldSourceEndpoints.Where(source => m_SourceToDestinationCache.ContainsKey(source)))
-			{
->>>>>>> 526a233f
 				foreach (EndpointInfo endpointToRemove in destinations)
 					m_SourceToDestinationCache[source][type].Remove(endpointToRemove);
 			}
@@ -513,12 +508,9 @@
 				if (!m_SourceToDestinationCache.ContainsKey(source))
 					AddSourceToSourceToDestinationCache(source);
 
-<<<<<<< HEAD
 				if (!m_SourceToDestinationCache[source].ContainsKey(type))
 					m_SourceToDestinationCache[source][type] = new IcdHashSet<EndpointInfo>();
 
-=======
->>>>>>> 526a233f
 				foreach (EndpointInfo endpointToAdd in destinations)
 					m_SourceToDestinationCache[source][type].Add(endpointToAdd);
 			}
@@ -569,16 +561,12 @@
 				RemoveOldValuesFromDestinationCache(oldSourceEndpoints, destinationEndpoints, flag);
 				AddNewValuesToDestinationCache(newSourceEndpoints, destinationEndpoints, flag);
 
-<<<<<<< HEAD
-				foreach (EndpointInfo destination in destinationEndpoints)
-=======
 				IcdHashSet<IDestination> newRouteDestinations = new IcdHashSet<IDestination>();
 				IcdHashSet<ISource> newRouteSources = new IcdHashSet<ISource>();
 
 				foreach (EndpointInfo destinationEndpoint in destinationEndpoints)
->>>>>>> 526a233f
 				{
-					if(m_EndpointToDestinations.ContainsKey(destinationEndpoint))
+					if (m_EndpointToDestinations.ContainsKey(destinationEndpoint))
 						newRouteDestinations.AddRange(m_EndpointToDestinations[destinationEndpoint]);
 					
 					OnEndpointRouteChanged.Raise(this,
