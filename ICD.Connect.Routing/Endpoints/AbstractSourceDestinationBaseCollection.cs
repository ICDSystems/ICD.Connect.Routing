--- conflicted
+++ resolved
@@ -7,12 +7,8 @@
 using ICD.Common.Utils.EventArguments;
 using ICD.Common.Utils.Extensions;
 using ICD.Connect.Routing.Connections;
-<<<<<<< HEAD
 using ICD.Connect.Settings.Originators;
-=======
 using ICD.Connect.Routing.EventArguments;
-using ICD.Connect.Settings;
->>>>>>> 89585216
 
 namespace ICD.Connect.Routing.Endpoints
 {
@@ -142,8 +138,20 @@
 				m_EndpointCacheSection.Leave();
 			}
 		}
-<<<<<<< HEAD
-=======
+
+		/// <summary>
+		/// Called when children are added to the collection before any events are raised.
+		/// </summary>
+		/// <param name="children"></param>
+		protected override void ChildrenAdded(IEnumerable<T> children)
+		{
+			IList<T> childList = children as IList<T> ?? children.ToArray();
+
+			base.ChildrenRemoved(childList);
+
+			foreach (T child in childList)
+				Subscribe(child);
+		}
 
 		/// <summary>
 		/// Called when children are removed from the collection before any events are raised.
@@ -151,35 +159,12 @@
 		/// <param name="children"></param>
 		protected override void ChildrenRemoved(IEnumerable<T> children)
 		{
-			m_EndpointCacheSection.Enter();
+			IList<T> childList = children as IList<T> ?? children.ToArray();
 
-			try
-			{
-				foreach (T child in children)
-				{
-					foreach (EndpointInfo endpoint in child.GetEndpoints())
-					{
-						// Remove from the cache
-						List<T> childCache;
-						if (m_EndpointCache.TryGetValue(endpoint, out childCache))
-							childCache.Remove(child);
+			base.ChildrenRemoved(childList);
 
-						// Remove from the typed cache
-						IcdOrderedDictionary<eConnectionType, List<T>> types;
-						if (m_EndpointTypeCache.TryGetValue(endpoint, out types))
-						{
-							foreach (KeyValuePair<eConnectionType, List<T>> kvp in types)
-								kvp.Value.Remove(child);
-						}
-					}
-
-					Unsubscribe(child);
-				}
-			}
-			finally
-			{
-				m_EndpointCacheSection.Leave();
-			}
+			foreach (T child in childList)
+				Unsubscribe(child);
 		}
 
 		private void Subscribe(T child)
@@ -199,6 +184,5 @@
 				       new SourceDestinationBaseDisabledStateChangedEventArgs((ISourceDestinationBase)sender,
 				                                                              args.Data));
 		}
->>>>>>> 89585216
 	}
 }