﻿using System;
using ICD.Common.Properties;
using ICD.Common.Utils;
using ICD.Connect.Routing.Connections;

namespace ICD.Connect.Routing.EventArguments
{
	/// <summary>
	/// Used in input source detection state change events.
	/// </summary>
	public sealed class SourceDetectionStateChangeEventArgs : EventArgs
	{
		private readonly int m_Input;
		private readonly eConnectionType m_Type;
		private readonly bool m_State;

		/// <summary>
		/// The input address.
		/// </summary>
		[PublicAPI]
		public int Input { get { return m_Input; } }

		/// <summary>
		/// The input type.
		/// </summary>
		[PublicAPI]
		public eConnectionType Type { get { return m_Type; } }

		/// <summary>
		/// The video detected state.
		/// </summary>
		[PublicAPI]
		public bool State { get { return m_State; } }

		/// <summary>
		/// Constructor.
		/// </summary>
		/// <param name="input"></param>
		/// <param name="type"></param>
		/// <param name="state"></param>
		public SourceDetectionStateChangeEventArgs(int input, eConnectionType type, bool state)
		{
			m_Input = input;
			m_Type = type;
			m_State = state;
		}

		/// <summary>
		/// Constructor.
		/// </summary>
		/// <param name="args"></param>
		public SourceDetectionStateChangeEventArgs(SourceDetectionStateChangeEventArgs args)
			: this(args.Input, args.Type, args.State)
		{
		}
<<<<<<< HEAD
=======

		/// <summary>
		/// Gets the string representation for this instance.
		/// </summary>
		/// <returns></returns>
		public override string ToString()
		{
			ReprBuilder builder = new ReprBuilder(this);

			builder.AppendProperty("Input", m_Input);
			builder.AppendProperty("Type", m_Type);
			builder.AppendProperty("State", m_State);

			return builder.ToString();
		}
>>>>>>> 996cbed1
	}
}<|MERGE_RESOLUTION|>--- conflicted
+++ resolved
@@ -53,9 +53,7 @@
 			: this(args.Input, args.Type, args.State)
 		{
 		}
-<<<<<<< HEAD
-=======
-
+		
 		/// <summary>
 		/// Gets the string representation for this instance.
 		/// </summary>
@@ -70,6 +68,5 @@
 
 			return builder.ToString();
 		}
->>>>>>> 996cbed1
 	}
 }