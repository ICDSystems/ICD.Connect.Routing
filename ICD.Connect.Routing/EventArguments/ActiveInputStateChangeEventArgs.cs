--- conflicted
+++ resolved
@@ -46,9 +46,7 @@
 			: this(args.Input, args.Type, args.Active)
 		{
 		}
-<<<<<<< HEAD
-=======
-
+		
 		/// <summary>
 		/// Gets the string representation for this instance.
 		/// </summary>
@@ -63,6 +61,5 @@
 
 			return builder.ToString();
 		}
->>>>>>> 996cbed1
 	}
 }