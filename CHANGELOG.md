# Changelog
All notable changes to this project will be documented in this file.

The format is based on [Keep a Changelog](http://keepachangelog.com/en/1.0.0/)
and this project adheres to [Semantic Versioning](http://semver.org/spec/v2.0.0.html).

## [Unreleased]

<<<<<<< HEAD
## [14.2.2] - 2019-08-28
### Changed
 - Routing caches are rebuilt when children are changed

## [14.2.1] - 2019-05-30
### Changed
 - RoutingCache fix for potential infinite recursion

## [14.2.0] - 2019-02-14
### Added
 - Added DM-TX-4KZ-202-C and DM-TX-4KZ-302-C transmitters

## [14.1.0] - 2019-01-29
### Added
 - DMC-SO-HD DM 8G Fiber Output Card
 - DM-RMC-200-S DM 8G Fiber Receiver
 - CEC Port support for all DM endpoints
 - CEC Port support for DMC-HDO

### Changed
 - DM-NVX changed "EthernetId" to "IPID" in settings
 - Significant optimizations to routing pre-caching on startup

## [14.0.0] - 2019-01-10
### Added
 - Added port configuration features to routing devices
=======
## [13.14.0] - 2020-04-30
### Changed
 - ControlSystemExternalTelemetry - Fixed DHCP state telemetry to properly parse DHCP Off state
 - ControlSystemExternalTelemetry - Removed telemetry names for control system network info (using Device network info instead)
 - ControlSystemExternalTelemetry - Changed telemetry names for network info to use Device telemetry names
 - ControlSystemExternalTelemetry - DateTime fields are converted to ISO-8601 strings
 - ControlSystem - Only add switcher control if control system has inputs/outputs
 - ControlSystemSwitcherControl - Update video source detection on input port only for video detection changed
 - ControlSystemSwitcherControl - Breakaway routing check feedback bools for supported instead of set bools

### Removed
 - SwitcherTelemetry - AudioBreakawayEnabled and UsbBreakawayEnabled removed
 - Removed network adapter telemetery from SwitcherTelemetry
 - SwitcherTelemetry - Removed methods for Output Mute/Unmute/Volume that weren't implemented
>>>>>>> 86d6a9d1

## [13.13.2] - 2020-03-05
### Changed
 - Fixed Sync Detection on DmTx4kX02C and DmTx4kzX02C devices
 - Changed Base Event ID check for VideoSourceFeedback to use correct const for DmTx4kX02C and DmTx4kzX02C devices

## [13.13.1] - 2019-12-31
### Changed
 - Fixed issue where DM HDBaseT endpoints wouldn't instantiate in a point-to-point systems
 - Removed USB from the DM HDBaseT endpoints, since they don't support USB

## [13.13.0] - 2019-10-22
### Changed
 - Added relay ports to DmRmc4kScalerC's
 - Refactored Scaler abstracts to not be called "Base"

## [13.12.2] - 2019-10-09
### Changed
 - Fixed a bug where HdMdMXN Switcher Controls did not properly support 4x1 and 6x2 switchers

## [13.12.1] - 2019-08-05
### Changed
 - Fixed NVX IPID serialization

## [13.12.0] - 2019-08-02
### Added
 - Adding event to ISourceDestinationBaseCollection for when a source/destination enable/disable state changes
 - IRoutingGraph exposes FindActivePaths overload

## [13.11.0] - 2019-07-25
### Added
 - Added HDBaseT TX and RX devices
 - Added IDmEndpoint interface to TX and RX devices
 - Added OriginatorIdSettingsProperty to XiO Director settings property

## [13.10.0] - 2019-07-17
### Added
 - Added Dm-Tx-4kz-X02C Abstract and interfaces
 - Added Dm-Tx-4kz-202C and Dm-Tx-4kz-302C transmitters

## [13.9.2] - 2019-07-16
### Added
 - Added ControlPortParentSettingsProperty attribute to Dmps300CComPort property

## [13.9.1] - 2019-07-10
### Changed
 - Fixed a bug that was causing Crestron DM frame switchers to throw an exception on program stop

## [13.9.0] - 2019-07-09
### Added
 - Added DMC-HD-DSP input card adapter, routing control, and settings

## [13.8.1] - 2019-06-10
### Changed
 - Better handling cases where a DMPS3 crosspoint may return a null mixer

## [13.8.0] - 2019-06-07
### Added
 - RoutingCache initializes source transmission, source detection and destination active states

## [13.7.3] - 2019-06-05
### Changed
 - Program/Processor uptimes are formatted for telemetry

## [13.7.2] - 2019-05-30
### Changed
 - Fixed exceptions on program stop due to clearing switchers

## [13.7.1] - 2019-05-30
### Changed
 - Fixed bug where Input/Output ports were being initialized too early in the switcher lifespan

## [13.7.0] - 2019-05-24
### Added
 - Added constructors for Input/Output ports that take ConnectorInfo

## [13.6.0] - 2019-05-17
### Added
 - Added telemetry features for switchers
 - Added telemetry features for CrestronControlSystem
 - Added features for inferring Crestron Input/Output information

## [13.5.2] - 2019-05-24
### Added
 - Added Card Parent and Card Address attributes to Crestron input/output card settings

## [13.5.1] - 2019-05-16
### Changed
 - Failing more gracefully when unable to instantiate a crestron switcher

## [13.5.0] - 2019-05-10
### Changed
 - Logging when Crestron input cards, output cards and streamers fail to instantiate
 - Mock route source controls default to transmitting
 - OnRouteChanged event moved from IRouteSwitcherControl/Device to IRouteMidpointControl/Device

## [13.4.1] - 2019-04-19
### Added
 - Added RoutingCache methods for source/destination state lookup

### Changed
 - Fixed RoutingCache issues with destination active inputs

## [13.4.0] - 2019-04-05
### Added
 - Front panel lockout enabled by default for switcher control systems
 - Console Commands for lockout enable/disable and status
 - IRoutingGraph exposes FindActivePaths overload for source endpoints

## [13.3.0] - 2019-03-21
### Added
 - Added DMC-4K-HD and DMC-4KZ-HD input cards
 - Added DMC-4KZ-C-DSP input card
 - Added DMC-4KZ-C input card
 - Added DMC-4KZ-HD-DSP input card
 - Added DMC-4KZ-CO-HD output card

## [13.2.0] - 2019-02-13
### Added
 - Added DmcCoHd output card variant

## [13.1.1] - 2019-01-22
### Changed
 - Forcing NVX to use auto-initiation, disabling auto routing

## [13.1.0] - 2019-01-02
### Added
 - Added Volume and Microphone controls for DMPS3 control systems
 - Added XML configuration for DMPS3 volume and microphone controls

## [13.0.0] - 2018-11-20
### Added
 - Added console features for configuring NVX device mode

### Changed
 - Fixed KeyNotFoundException on program stop when using cards
 - Better support for input active state by connection type
 - Routing graph populates each type of originator before loading the next batch

## [12.0.0] - 2018-11-08
### Changed
 - Improved clarity in console readouts
 - Improved routing feedback in systems with multiple async switchers
 - Performance improvements
 - Fixed null refs in NVX switchers

### Removed
 - Removed DestinationGroups

## [11.0.0] - 2018-10-30
### Added
 - Added Extron SWHD4K devices
 - Added DmNvx 350 and 351 streaming devices
 - Added DmNvx 350C and 351C streaming cards
 - Added DmXioDirector 80, 160 and Enterprise devices
 - Added DmNvx Primary and Secondary stream switchers

### Changed
 - Fixed StackOverflow when getting active source and there is a loop in the path
 - Significant optimizations to RoutingCache feedback

## [10.2.0] - 2018-10-18
### Added
 - Added console command to 2 series dmps for logging when the dmps makes a route

### Changed
 - Pathfinding optimizations

## [10.1.0] - 2018-10-04
### Added
 - IRoutingGraph exposes method for unrouting a destination endpoint information
 
### Changed
 - Routing graph table builder only shows active input info for active inputs

## [10.0.0] - 2018-09-25
### Added
 - Implemented touchscreen occupancy features

### Changed
 - Volume control refactoring
 - Fixed bug where Extron switcher was not unrouting audio correctly
 - Small performance improvements to routing

## [9.0.0] - 2018-09-14
### Added
 - DMPS3 4K support
 - Added new pathfinding workflow
 - ControlSystemDevice touchscreen controls

### Changed
 - Significant routing performance improvements
 - Switcher operations are aggregated into as few operations as possible

## [8.0.0] - 2018-07-19
### Added
 - Added routing cache for reducing number of events and optimizing routing queries 

### Changed
 - HdMdxxxCE switchers support routing audio to the aux audio output
 - Enabling Audio-Breakaway in 6XN Crestron switchers
 - Added Sig type bool checks
 - Updated how GetOutputs and GetInputs reads SwitcherOutputs/SwitcherInputs
 - Fixes for audio routing on DMPS 4K variants

## [7.2.0] - 2018-07-02
### Added
 - Added MockRouteSplitter device and control

## [7.1.0] - 2018-07-02
### Added
 - Added receiver endpoint variants (100C, 100F, 100S, etc)
 - Adding DmTx4K202CAdapter
 - Added Extron devices (DTP Crosspoint 84, DTP HDMI 330 TX, DTP HDMI 330 RX)
 - Added method to ISourceDestinationBaseCollection for looking up sources/destinations by endpoint
 - Added HdMdxxxCE switcher adapters

## [7.0.1] - 2018-06-19
### Changed
 - Fixed null ref in 6XN switcher instantiation

## [7.0.0] - 2018-06-04
### Added
 - Adding new input and old input properties to route change event args
 - Serial devices use ConnectionStateManager for maintaining connection to remote endpoints
 - Added methods for getting output connector information from source controls

### Changed
 - Pathfinding uses a prebuilt cache to narrow search results

## [6.0.0] - 2018-05-24
### Added
 - Relocated SPlusSwitcherShim to this project.

### Removed
 - Removed element property from settings

## [5.2.1] - 2018-05-09
### Changed
 - Fixed bug where cards were being instantiated in the wrong order
 - Fixed bug where pathfinding would fail if a single address fails
 - Fixed bug where we would try to unregister cards that would error

## [5.2.0] - 2018-05-02
### Added
 - Added interface and abstraction for routing destinations that can have 1 active input at a time (e.g. displays, receivers)
 - Added abstractions and interfaces for BladeSwitch adapters
 - Adding DmMd64X64 and DmMd128X128 adapters

## [5.1.0] - 2018-04-27
### Added
 - Adding extension method to TryGet routing graph from core
 - Adding extension method to get active destination endpoints for a given source
 - Additional routing graph methods for better supporting sources/destinations with multiple addresses

## [5.0.0] - 2018-04-23
### Added
 - Added abstractions for DmMd6XN switchers
 - Adding DmMd6X1 adapter
 - Adding DmMd6X4 adapter
 - Adding DmMd6X6 adapter
 - API proxies for routing controls
 
### Changed
 - Using API event args
 - Sources and destinations have multiple addresses
 <|MERGE_RESOLUTION|>--- conflicted
+++ resolved
@@ -6,7 +6,6 @@
 
 ## [Unreleased]
 
-<<<<<<< HEAD
 ## [14.2.2] - 2019-08-28
 ### Changed
  - Routing caches are rebuilt when children are changed
@@ -33,7 +32,7 @@
 ## [14.0.0] - 2019-01-10
 ### Added
  - Added port configuration features to routing devices
-=======
+
 ## [13.14.0] - 2020-04-30
 ### Changed
  - ControlSystemExternalTelemetry - Fixed DHCP state telemetry to properly parse DHCP Off state
@@ -48,7 +47,6 @@
  - SwitcherTelemetry - AudioBreakawayEnabled and UsbBreakawayEnabled removed
  - Removed network adapter telemetery from SwitcherTelemetry
  - SwitcherTelemetry - Removed methods for Output Mute/Unmute/Volume that weren't implemented
->>>>>>> 86d6a9d1
 
 ## [13.13.2] - 2020-03-05
 ### Changed
