# Changelog
All notable changes to this project will be documented in this file.

The format is based on [Keep a Changelog](http://keepachangelog.com/en/1.0.0/)
and this project adheres to [Semantic Versioning](http://semver.org/spec/v2.0.0.html).

## [Unreleased]

<<<<<<< HEAD
## [14.2.1] - 2019-05-30
### Changed
 - RoutingCache fix for potential infinite recursion

## [14.2.0] - 2019-02-14
### Added
 - Added DM-TX-4KZ-202-C and DM-TX-4KZ-302-C transmitters

## [14.1.0] - 2019-01-29
### Added
 - DMC-SO-HD DM 8G Fiber Output Card
 - DM-RMC-200-S DM 8G Fiber Receiver
 - CEC Port support for all DM endpoints
 - CEC Port support for DMC-HDO

### Changed
 - DM-NVX changed "EthernetId" to "IPID" in settings
 - Significant optimizations to routing pre-caching on startup

## [14.0.0] - 2019-01-10
### Added
 - Added port configuration features to routing devices
=======
## [13.10.0] - 2019-07-17
### Added
 - Added Dm-Tx-4kz-X02C Abstract and interfaces
 - Added Dm-Tx-4kz-202C and Dm-Tx-4kz-302C transmitters
>>>>>>> b2213567

## [13.9.2] - 2019-07-16
### Added
 - Added ControlPortParentSettingsProperty attribute to Dmps300CComPort property

## [13.9.1] - 2019-07-10
### Changed
 - Fixed a bug that was causing Crestron DM frame switchers to throw an exception on program stop

## [13.9.0] - 2019-07-09
### Added
 - Added DMC-HD-DSP input card adapter, routing control, and settings

## [13.8.1] - 2019-06-10
### Changed
 - Better handling cases where a DMPS3 crosspoint may return a null mixer

## [13.8.0] - 2019-06-07
### Added
 - RoutingCache initializes source transmission, source detection and destination active states

## [13.7.3] - 2019-06-05
### Changed
 - Program/Processor uptimes are formatted for telemetry

## [13.7.2] - 2019-05-30
### Changed
 - Fixed exceptions on program stop due to clearing switchers

## [13.7.1] - 2019-05-30
### Changed
 - Fixed bug where Input/Output ports were being initialized too early in the switcher lifespan

## [13.7.0] - 2019-05-24
### Added
 - Added constructors for Input/Output ports that take ConnectorInfo

## [13.6.0] - 2019-05-17
### Added
 - Added telemetry features for switchers
 - Added telemetry features for CrestronControlSystem
 - Added features for inferring Crestron Input/Output information

## [13.5.2] - 2019-05-24
### Added
 - Added Card Parent and Card Address attributes to Crestron input/output card settings

## [13.5.1] - 2019-05-16
### Changed
 - Failing more gracefully when unable to instantiate a crestron switcher

## [13.5.0] - 2019-05-10
### Changed
 - Logging when Crestron input cards, output cards and streamers fail to instantiate
 - Mock route source controls default to transmitting
 - OnRouteChanged event moved from IRouteSwitcherControl/Device to IRouteMidpointControl/Device

## [13.4.1] - 2019-04-19
### Added
 - Added RoutingCache methods for source/destination state lookup

### Changed
 - Fixed RoutingCache issues with destination active inputs

## [13.4.0] - 2019-04-05
### Added
 - Front panel lockout enabled by default for switcher control systems
 - Console Commands for lockout enable/disable and status
 - IRoutingGraph exposes FindActivePaths overload for source endpoints

## [13.3.0] - 2019-03-21
### Added
 - Added DMC-4K-HD and DMC-4KZ-HD input cards
 - Added DMC-4KZ-C-DSP input card
 - Added DMC-4KZ-C input card
 - Added DMC-4KZ-HD-DSP input card
 - Added DMC-4KZ-CO-HD output card

## [13.2.0] - 2019-02-13
### Added
 - Added DmcCoHd output card variant

## [13.1.1] - 2019-01-22
### Changed
 - Forcing NVX to use auto-initiation, disabling auto routing

## [13.1.0] - 2019-01-02
### Added
 - Added Volume and Microphone controls for DMPS3 control systems
 - Added XML configuration for DMPS3 volume and microphone controls

## [13.0.0] - 2018-11-20
### Added
 - Added console features for configuring NVX device mode

### Changed
 - Fixed KeyNotFoundException on program stop when using cards
 - Better support for input active state by connection type
 - Routing graph populates each type of originator before loading the next batch

## [12.0.0] - 2018-11-08
### Changed
 - Improved clarity in console readouts
 - Improved routing feedback in systems with multiple async switchers
 - Performance improvements
 - Fixed null refs in NVX switchers

### Removed
 - Removed DestinationGroups

## [11.0.0] - 2018-10-30
### Added
 - Added Extron SWHD4K devices
 - Added DmNvx 350 and 351 streaming devices
 - Added DmNvx 350C and 351C streaming cards
 - Added DmXioDirector 80, 160 and Enterprise devices
 - Added DmNvx Primary and Secondary stream switchers

### Changed
 - Fixed StackOverflow when getting active source and there is a loop in the path
 - Significant optimizations to RoutingCache feedback

## [10.2.0] - 2018-10-18
### Added
 - Added console command to 2 series dmps for logging when the dmps makes a route

### Changed
 - Pathfinding optimizations

## [10.1.0] - 2018-10-04
### Added
 - IRoutingGraph exposes method for unrouting a destination endpoint information
 
### Changed
 - Routing graph table builder only shows active input info for active inputs

## [10.0.0] - 2018-09-25
### Added
 - Implemented touchscreen occupancy features

### Changed
 - Volume control refactoring
 - Fixed bug where Extron switcher was not unrouting audio correctly
 - Small performance improvements to routing

## [9.0.0] - 2018-09-14
### Added
 - DMPS3 4K support
 - Added new pathfinding workflow
 - ControlSystemDevice touchscreen controls

### Changed
 - Significant routing performance improvements
 - Switcher operations are aggregated into as few operations as possible

## [8.0.0] - 2018-07-19
### Added
 - Added routing cache for reducing number of events and optimizing routing queries 

### Changed
 - HdMdxxxCE switchers support routing audio to the aux audio output
 - Enabling Audio-Breakaway in 6XN Crestron switchers
 - Added Sig type bool checks
 - Updated how GetOutputs and GetInputs reads SwitcherOutputs/SwitcherInputs
 - Fixes for audio routing on DMPS 4K variants

## [7.2.0] - 2018-07-02
### Added
 - Added MockRouteSplitter device and control

## [7.1.0] - 2018-07-02
### Added
 - Added receiver endpoint variants (100C, 100F, 100S, etc)
 - Adding DmTx4K202CAdapter
 - Added Extron devices (DTP Crosspoint 84, DTP HDMI 330 TX, DTP HDMI 330 RX)
 - Added method to ISourceDestinationBaseCollection for looking up sources/destinations by endpoint
 - Added HdMdxxxCE switcher adapters

## [7.0.1] - 2018-06-19
### Changed
 - Fixed null ref in 6XN switcher instantiation

## [7.0.0] - 2018-06-04
### Added
 - Adding new input and old input properties to route change event args
 - Serial devices use ConnectionStateManager for maintaining connection to remote endpoints
 - Added methods for getting output connector information from source controls

### Changed
 - Pathfinding uses a prebuilt cache to narrow search results

## [6.0.0] - 2018-05-24
### Added
 - Relocated SPlusSwitcherShim to this project.

### Removed
 - Removed element property from settings

## [5.2.1] - 2018-05-09
### Changed
 - Fixed bug where cards were being instantiated in the wrong order
 - Fixed bug where pathfinding would fail if a single address fails
 - Fixed bug where we would try to unregister cards that would error

## [5.2.0] - 2018-05-02
### Added
 - Added interface and abstraction for routing destinations that can have 1 active input at a time (e.g. displays, receivers)
 - Added abstractions and interfaces for BladeSwitch adapters
 - Adding DmMd64X64 and DmMd128X128 adapters

## [5.1.0] - 2018-04-27
### Added
 - Adding extension method to TryGet routing graph from core
 - Adding extension method to get active destination endpoints for a given source
 - Additional routing graph methods for better supporting sources/destinations with multiple addresses

## [5.0.0] - 2018-04-23
### Added
 - Added abstractions for DmMd6XN switchers
 - Adding DmMd6X1 adapter
 - Adding DmMd6X4 adapter
 - Adding DmMd6X6 adapter
 - API proxies for routing controls
 
### Changed
 - Using API event args
 - Sources and destinations have multiple addresses
 <|MERGE_RESOLUTION|>--- conflicted
+++ resolved
@@ -6,7 +6,6 @@
 
 ## [Unreleased]
 
-<<<<<<< HEAD
 ## [14.2.1] - 2019-05-30
 ### Changed
  - RoutingCache fix for potential infinite recursion
@@ -29,12 +28,11 @@
 ## [14.0.0] - 2019-01-10
 ### Added
  - Added port configuration features to routing devices
-=======
+
 ## [13.10.0] - 2019-07-17
 ### Added
  - Added Dm-Tx-4kz-X02C Abstract and interfaces
  - Added Dm-Tx-4kz-202C and Dm-Tx-4kz-302C transmitters
->>>>>>> b2213567
 
 ## [13.9.2] - 2019-07-16
 ### Added
