# Changelog
All notable changes to this project will be documented in this file.

The format is based on [Keep a Changelog](http://keepachangelog.com/en/1.0.0/)
and this project adheres to [Semantic Versioning](http://semver.org/spec/v2.0.0.html).

## [Unreleased]

<<<<<<< HEAD
### Changed
 - RoutingCache fix for potential infinite recursion

## [14.2.0] - 2019-02-14
### Added
 - Added DM-TX-4KZ-202-C and DM-TX-4KZ-302-C transmitters

## [14.1.0] - 2019-01-29
### Added
 - DMC-SO-HD DM 8G Fiber Output Card
 - DM-RMC-200-S DM 8G Fiber Receiver
 - CEC Port support for all DM endpoints
 - CEC Port support for DMC-HDO

### Changed
 - DM-NVX changed "EthernetId" to "IPID" in settings
 - Significant optimizations to routing pre-caching on startup

## [14.0.0] - 2019-01-10
### Added
 - Added port configuration features to routing devices
=======
## [13.5.0] - 2019-05-10
### Changed
 - Logging when Crestron input cards, output cards and streamers fail to instantiate
 - Mock route source controls default to transmitting
 - OnRouteChanged event moved from IRouteSwitcherControl/Device to IRouteMidpointControl/Device
>>>>>>> 10189b44

## [13.4.1] - 2019-04-19
### Added
 - Added RoutingCache methods for source/destination state lookup

### Changed
 - Fixed RoutingCache issues with destination active inputs

## [13.4.0] - 2019-04-05
### Added
 - Front panel lockout enabled by default for switcher control systems
 - Console Commands for lockout enable/disable and status
 - IRoutingGraph exposes FindActivePaths overload for source endpoints

## [13.3.0] - 2019-03-21
### Added
 - Added DMC-4K-HD and DMC-4KZ-HD input cards
 - Added DMC-4KZ-C-DSP input card
 - Added DMC-4KZ-C input card
 - Added DMC-4KZ-HD-DSP input card
 - Added DMC-4KZ-CO-HD output card

## [13.2.0] - 2019-02-13
### Added
 - Added DmcCoHd output card variant

## [13.1.1] - 2019-01-22
### Changed
 - Forcing NVX to use auto-initiation, disabling auto routing

## [13.1.0] - 2019-01-02
### Added
 - Added Volume and Microphone controls for DMPS3 control systems
 - Added XML configuration for DMPS3 volume and microphone controls

## [13.0.0] - 2018-11-20
### Added
 - Added console features for configuring NVX device mode

### Changed
 - Fixed KeyNotFoundException on program stop when using cards
 - Better support for input active state by connection type
 - Routing graph populates each type of originator before loading the next batch

## [12.0.0] - 2018-11-08
### Changed
 - Improved clarity in console readouts
 - Improved routing feedback in systems with multiple async switchers
 - Performance improvements
 - Fixed null refs in NVX switchers

### Removed
 - Removed DestinationGroups

## [11.0.0] - 2018-10-30
### Added
 - Added Extron SWHD4K devices
 - Added DmNvx 350 and 351 streaming devices
 - Added DmNvx 350C and 351C streaming cards
 - Added DmXioDirector 80, 160 and Enterprise devices
 - Added DmNvx Primary and Secondary stream switchers

### Changed
 - Fixed StackOverflow when getting active source and there is a loop in the path
 - Significant optimizations to RoutingCache feedback

## [10.2.0] - 2018-10-18
### Added
 - Added console command to 2 series dmps for logging when the dmps makes a route

### Changed
 - Pathfinding optimizations

## [10.1.0] - 2018-10-04
### Added
 - IRoutingGraph exposes method for unrouting a destination endpoint information
 
### Changed
 - Routing graph table builder only shows active input info for active inputs

## [10.0.0] - 2018-09-25
### Added
 - Implemented touchscreen occupancy features

### Changed
 - Volume control refactoring
 - Fixed bug where Extron switcher was not unrouting audio correctly
 - Small performance improvements to routing

## [9.0.0] - 2018-09-14
### Added
 - DMPS3 4K support
 - Added new pathfinding workflow
 - ControlSystemDevice touchscreen controls

### Changed
 - Significant routing performance improvements
 - Switcher operations are aggregated into as few operations as possible

## [8.0.0] - 2018-07-19
### Added
 - Added routing cache for reducing number of events and optimizing routing queries 

### Changed
 - HdMdxxxCE switchers support routing audio to the aux audio output
 - Enabling Audio-Breakaway in 6XN Crestron switchers
 - Added Sig type bool checks
 - Updated how GetOutputs and GetInputs reads SwitcherOutputs/SwitcherInputs
 - Fixes for audio routing on DMPS 4K variants

## [7.2.0] - 2018-07-02
### Added
 - Added MockRouteSplitter device and control

## [7.1.0] - 2018-07-02
### Added
 - Added receiver endpoint variants (100C, 100F, 100S, etc)
 - Adding DmTx4K202CAdapter
 - Added Extron devices (DTP Crosspoint 84, DTP HDMI 330 TX, DTP HDMI 330 RX)
 - Added method to ISourceDestinationBaseCollection for looking up sources/destinations by endpoint
 - Added HdMdxxxCE switcher adapters

## [7.0.1] - 2018-06-19
### Changed
 - Fixed null ref in 6XN switcher instantiation

## [7.0.0] - 2018-06-04
### Added
 - Adding new input and old input properties to route change event args
 - Serial devices use ConnectionStateManager for maintaining connection to remote endpoints
 - Added methods for getting output connector information from source controls

### Changed
 - Pathfinding uses a prebuilt cache to narrow search results

## [6.0.0] - 2018-05-24
### Added
 - Relocated SPlusSwitcherShim to this project.

### Removed
 - Removed element property from settings

## [5.2.1] - 2018-05-09
### Changed
 - Fixed bug where cards were being instantiated in the wrong order
 - Fixed bug where pathfinding would fail if a single address fails
 - Fixed bug where we would try to unregister cards that would error

## [5.2.0] - 2018-05-02
### Added
 - Added interface and abstraction for routing destinations that can have 1 active input at a time (e.g. displays, receivers)
 - Added abstractions and interfaces for BladeSwitch adapters
 - Adding DmMd64X64 and DmMd128X128 adapters

## [5.1.0] - 2018-04-27
### Added
 - Adding extension method to TryGet routing graph from core
 - Adding extension method to get active destination endpoints for a given source
 - Additional routing graph methods for better supporting sources/destinations with multiple addresses

## [5.0.0] - 2018-04-23
### Added
 - Added abstractions for DmMd6XN switchers
 - Adding DmMd6X1 adapter
 - Adding DmMd6X4 adapter
 - Adding DmMd6X6 adapter
 - API proxies for routing controls
 
### Changed
 - Using API event args
 - Sources and destinations have multiple addresses
 <|MERGE_RESOLUTION|>--- conflicted
+++ resolved
@@ -6,7 +6,6 @@
 
 ## [Unreleased]
 
-<<<<<<< HEAD
 ### Changed
  - RoutingCache fix for potential infinite recursion
 
@@ -28,13 +27,12 @@
 ## [14.0.0] - 2019-01-10
 ### Added
  - Added port configuration features to routing devices
-=======
+
 ## [13.5.0] - 2019-05-10
 ### Changed
  - Logging when Crestron input cards, output cards and streamers fail to instantiate
  - Mock route source controls default to transmitting
  - OnRouteChanged event moved from IRouteSwitcherControl/Device to IRouteMidpointControl/Device
->>>>>>> 10189b44
 
 ## [13.4.1] - 2019-04-19
 ### Added
