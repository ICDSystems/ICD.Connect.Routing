# Changelog
All notable changes to this project will be documented in this file.

The format is based on [Keep a Changelog](http://keepachangelog.com/en/1.0.0/)
and this project adheres to [Semantic Versioning](http://semver.org/spec/v2.0.0.html).

## [Unreleased]

<<<<<<< HEAD
### Added
 - Added Dmc4kzHdoAdapter
 - Added DmcCatoHdAdapter
 - Added DmcFoAdapter
 - Added DmcS2oHdAdapter
 - Added DmcStroAdapter
 - Added misc Crestron input cards
 - Added IO switcher device that is toggled by a digital output port

### Changed
 - Reworked volume controls to fit new interfaces
=======
## [15.2.2] - 2020-02-06
### Changed
 - Fixed a bug preventing the instantiation of Crestron HDBaseT DM Transmitters and Receivers
>>>>>>> aa835e69

## [15.2.1] - 2019-12-04
### Changed
 - Fixes for potential null refs in Extron DTP devices

## [15.2.0] - 2019-11-19
### Added
 - Added method to Source and Destination collections for getting items by device id

## [15.1.0] - 2019-09-16
### Added
 - Added Source/Destination groups, Source/Destination group collections, and settings

### Changed
 - Using new GenericBaseUtils to standardize crestron device setup and teardown
 - Updated IPowerDeviceControls to use PowerState
 
### Removed
 - No longer including control ID in EndpointInfo string representation when 0

## [15.0.0] - 2019-08-15
### Changed
 - Substantial changes to facillitate Multi-Krang switchers

## [14.3.0] - 2019-08-15
### Added
 - Added Overload method to unroute connections based on their endpoint info
 - Added features for efficiently determining if there is a path from a given source to destination
 
### Changed
 - If an Extron Switcher's port is not connected initialized property is set to false.

### Removed
 - Removed error logging from the DefaultPathfinder when failing to find a path; should be handled by consumers

## [14.2.2] - 2019-08-28
### Changed
 - Routing caches are rebuilt when children are changed

## [14.2.1] - 2019-05-30
### Changed
 - RoutingCache fix for potential infinite recursion

## [14.2.0] - 2019-02-14
### Added
 - Added DM-TX-4KZ-202-C and DM-TX-4KZ-302-C transmitters

## [14.1.0] - 2019-01-29
### Added
 - DMC-SO-HD DM 8G Fiber Output Card
 - DM-RMC-200-S DM 8G Fiber Receiver
 - CEC Port support for all DM endpoints
 - CEC Port support for DMC-HDO

### Changed
 - DM-NVX changed "EthernetId" to "IPID" in settings
 - Significant optimizations to routing pre-caching on startup

## [14.0.0] - 2019-01-10
### Added
 - Added port configuration features to routing devices

## [13.13.1] - 2019-12-31
### Changed
 - Fixed issue where DM HDBaseT endpoints wouldn't instantiate in a point-to-point systems
 - Removed USB from the DM HDBaseT endpoints, since they don't support USB

## [13.13.0] - 2019-10-22
### Changed
 - Added relay ports to DmRmc4kScalerC's
 - Refactored Scaler abstracts to not be called "Base"

## [13.12.2] - 2019-10-09
### Changed
 - Fixed a bug where HdMdMXN Switcher Controls did not properly support 4x1 and 6x2 switchers

## [13.12.1] - 2019-08-05
### Changed
 - Fixed NVX IPID serialization

## [13.12.0] - 2019-08-02
### Added
 - Adding event to ISourceDestinationBaseCollection for when a source/destination enable/disable state changes
 - IRoutingGraph exposes FindActivePaths overload

## [13.11.0] - 2019-07-25
### Added
 - Added HDBaseT TX and RX devices
 - Added IDmEndpoint interface to TX and RX devices
 - Added OriginatorIdSettingsProperty to XiO Director settings property

## [13.10.0] - 2019-07-17
### Added
 - Added Dm-Tx-4kz-X02C Abstract and interfaces
 - Added Dm-Tx-4kz-202C and Dm-Tx-4kz-302C transmitters

## [13.9.2] - 2019-07-16
### Added
 - Added ControlPortParentSettingsProperty attribute to Dmps300CComPort property

## [13.9.1] - 2019-07-10
### Changed
 - Fixed a bug that was causing Crestron DM frame switchers to throw an exception on program stop

## [13.9.0] - 2019-07-09
### Added
 - Added DMC-HD-DSP input card adapter, routing control, and settings

## [13.8.1] - 2019-06-10
### Changed
 - Better handling cases where a DMPS3 crosspoint may return a null mixer

## [13.8.0] - 2019-06-07
### Added
 - RoutingCache initializes source transmission, source detection and destination active states

## [13.7.3] - 2019-06-05
### Changed
 - Program/Processor uptimes are formatted for telemetry

## [13.7.2] - 2019-05-30
### Changed
 - Fixed exceptions on program stop due to clearing switchers

## [13.7.1] - 2019-05-30
### Changed
 - Fixed bug where Input/Output ports were being initialized too early in the switcher lifespan

## [13.7.0] - 2019-05-24
### Added
 - Added constructors for Input/Output ports that take ConnectorInfo

## [13.6.0] - 2019-05-17
### Added
 - Added telemetry features for switchers
 - Added telemetry features for CrestronControlSystem
 - Added features for inferring Crestron Input/Output information

## [13.5.2] - 2019-05-24
### Added
 - Added Card Parent and Card Address attributes to Crestron input/output card settings

## [13.5.1] - 2019-05-16
### Changed
 - Failing more gracefully when unable to instantiate a crestron switcher

## [13.5.0] - 2019-05-10
### Changed
 - Logging when Crestron input cards, output cards and streamers fail to instantiate
 - Mock route source controls default to transmitting
 - OnRouteChanged event moved from IRouteSwitcherControl/Device to IRouteMidpointControl/Device

## [13.4.1] - 2019-04-19
### Added
 - Added RoutingCache methods for source/destination state lookup

### Changed
 - Fixed RoutingCache issues with destination active inputs

## [13.4.0] - 2019-04-05
### Added
 - Front panel lockout enabled by default for switcher control systems
 - Console Commands for lockout enable/disable and status
 - IRoutingGraph exposes FindActivePaths overload for source endpoints

## [13.3.0] - 2019-03-21
### Added
 - Added DMC-4K-HD and DMC-4KZ-HD input cards
 - Added DMC-4KZ-C-DSP input card
 - Added DMC-4KZ-C input card
 - Added DMC-4KZ-HD-DSP input card
 - Added DMC-4KZ-CO-HD output card

## [13.2.0] - 2019-02-13
### Added
 - Added DmcCoHd output card variant

## [13.1.1] - 2019-01-22
### Changed
 - Forcing NVX to use auto-initiation, disabling auto routing

## [13.1.0] - 2019-01-02
### Added
 - Added Volume and Microphone controls for DMPS3 control systems
 - Added XML configuration for DMPS3 volume and microphone controls

## [13.0.0] - 2018-11-20
### Added
 - Added console features for configuring NVX device mode

### Changed
 - Fixed KeyNotFoundException on program stop when using cards
 - Better support for input active state by connection type
 - Routing graph populates each type of originator before loading the next batch

## [12.0.0] - 2018-11-08
### Changed
 - Improved clarity in console readouts
 - Improved routing feedback in systems with multiple async switchers
 - Performance improvements
 - Fixed null refs in NVX switchers

### Removed
 - Removed DestinationGroups

## [11.0.0] - 2018-10-30
### Added
 - Added Extron SWHD4K devices
 - Added DmNvx 350 and 351 streaming devices
 - Added DmNvx 350C and 351C streaming cards
 - Added DmXioDirector 80, 160 and Enterprise devices
 - Added DmNvx Primary and Secondary stream switchers

### Changed
 - Fixed StackOverflow when getting active source and there is a loop in the path
 - Significant optimizations to RoutingCache feedback

## [10.2.0] - 2018-10-18
### Added
 - Added console command to 2 series dmps for logging when the dmps makes a route

### Changed
 - Pathfinding optimizations

## [10.1.0] - 2018-10-04
### Added
 - IRoutingGraph exposes method for unrouting a destination endpoint information
 
### Changed
 - Routing graph table builder only shows active input info for active inputs

## [10.0.0] - 2018-09-25
### Added
 - Implemented touchscreen occupancy features

### Changed
 - Volume control refactoring
 - Fixed bug where Extron switcher was not unrouting audio correctly
 - Small performance improvements to routing

## [9.0.0] - 2018-09-14
### Added
 - DMPS3 4K support
 - Added new pathfinding workflow
 - ControlSystemDevice touchscreen controls

### Changed
 - Significant routing performance improvements
 - Switcher operations are aggregated into as few operations as possible

## [8.0.0] - 2018-07-19
### Added
 - Added routing cache for reducing number of events and optimizing routing queries 

### Changed
 - HdMdxxxCE switchers support routing audio to the aux audio output
 - Enabling Audio-Breakaway in 6XN Crestron switchers
 - Added Sig type bool checks
 - Updated how GetOutputs and GetInputs reads SwitcherOutputs/SwitcherInputs
 - Fixes for audio routing on DMPS 4K variants

## [7.2.0] - 2018-07-02
### Added
 - Added MockRouteSplitter device and control

## [7.1.0] - 2018-07-02
### Added
 - Added receiver endpoint variants (100C, 100F, 100S, etc)
 - Adding DmTx4K202CAdapter
 - Added Extron devices (DTP Crosspoint 84, DTP HDMI 330 TX, DTP HDMI 330 RX)
 - Added method to ISourceDestinationBaseCollection for looking up sources/destinations by endpoint
 - Added HdMdxxxCE switcher adapters

## [7.0.1] - 2018-06-19
### Changed
 - Fixed null ref in 6XN switcher instantiation

## [7.0.0] - 2018-06-04
### Added
 - Adding new input and old input properties to route change event args
 - Serial devices use ConnectionStateManager for maintaining connection to remote endpoints
 - Added methods for getting output connector information from source controls

### Changed
 - Pathfinding uses a prebuilt cache to narrow search results

## [6.0.0] - 2018-05-24
### Added
 - Relocated SPlusSwitcherShim to this project.

### Removed
 - Removed element property from settings

## [5.2.1] - 2018-05-09
### Changed
 - Fixed bug where cards were being instantiated in the wrong order
 - Fixed bug where pathfinding would fail if a single address fails
 - Fixed bug where we would try to unregister cards that would error

## [5.2.0] - 2018-05-02
### Added
 - Added interface and abstraction for routing destinations that can have 1 active input at a time (e.g. displays, receivers)
 - Added abstractions and interfaces for BladeSwitch adapters
 - Adding DmMd64X64 and DmMd128X128 adapters

## [5.1.0] - 2018-04-27
### Added
 - Adding extension method to TryGet routing graph from core
 - Adding extension method to get active destination endpoints for a given source
 - Additional routing graph methods for better supporting sources/destinations with multiple addresses

## [5.0.0] - 2018-04-23
### Added
 - Added abstractions for DmMd6XN switchers
 - Adding DmMd6X1 adapter
 - Adding DmMd6X4 adapter
 - Adding DmMd6X6 adapter
 - API proxies for routing controls
 
### Changed
 - Using API event args
 - Sources and destinations have multiple addresses
 <|MERGE_RESOLUTION|>--- conflicted
+++ resolved
@@ -6,7 +6,6 @@
 
 ## [Unreleased]
 
-<<<<<<< HEAD
 ### Added
  - Added Dmc4kzHdoAdapter
  - Added DmcCatoHdAdapter
@@ -18,11 +17,10 @@
 
 ### Changed
  - Reworked volume controls to fit new interfaces
-=======
+
 ## [15.2.2] - 2020-02-06
 ### Changed
  - Fixed a bug preventing the instantiation of Crestron HDBaseT DM Transmitters and Receivers
->>>>>>> aa835e69
 
 ## [15.2.1] - 2019-12-04
 ### Changed
