--- conflicted
+++ resolved
@@ -6,7 +6,6 @@
 
 ## [Unreleased]
 
-<<<<<<< HEAD
 ## [14.2.1] - 2019-05-30
 ### Changed
  - RoutingCache fix for potential infinite recursion
@@ -29,7 +28,7 @@
 ## [14.0.0] - 2019-01-10
 ### Added
  - Added port configuration features to routing devices
-=======
+
 ## [13.12.1] - 2019-08-05
 ### Changed
  - Fixed NVX IPID serialization
@@ -38,7 +37,6 @@
 ### Added
  - Adding event to ISourceDestinationBaseCollection for when a source/destination enable/disable state changes
  - IRoutingGraph exposes FindActivePaths overload
->>>>>>> 89585216
 
 ## [13.11.0] - 2019-07-25
 ### Added
