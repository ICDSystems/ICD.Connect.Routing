--- conflicted
+++ resolved
@@ -6,7 +6,6 @@
 
 ## [Unreleased]
 
-<<<<<<< HEAD
 ## [16.1.1] - 2020-08-13
 ### Changed
  - Telemetry namespace change
@@ -33,11 +32,10 @@
  - MockSwitcherDevice now inherits from AbstractMockDevice
  - Using new logging context
  - Fixed a bug where switcher telemetry would fail to build due to missing members
-=======
+
 ## [15.4.1] - 2020-09-02
 ### Changed
  - Fixed a bug where DMPS3 microphone and volume controls would throw an exception on disposal
->>>>>>> 5d0158c8
 
 ## [15.4.0] - 2020-06-30
 ### Added
