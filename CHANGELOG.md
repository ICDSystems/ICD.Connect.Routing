# Changelog
All notable changes to this project will be documented in this file.

The format is based on [Keep a Changelog](http://keepachangelog.com/en/1.0.0/)
and this project adheres to [Semantic Versioning](http://semver.org/spec/v2.0.0.html).

## [Unreleased]

<<<<<<< HEAD
## [16.0.0] - 2020-06-19
### Added
 - Added DestinationGroupString to Destinations, to be used to create DestinationGroups at runtime
 - Added EnableWhenOffline property/event to SourceDestinationBaseCommon
 - Added AVPro AUHD switchers
 - Added Crestron NVX encoders and decoders
 - Control UUIDs are loaded from DSP configs

### Changed
 - MockDestinationDevice now inherits from AbstractMockDevice
 - MockMidpointDevice now inherits from AbstractMockDevice
 - MockSplitterDevice now inherits from AbstractMockDevice
 - MockSourceDevice now inherits from AbstractMockDevice
 - MockSwitcherDevice now inherits from AbstractMockDevice
 - Using new logging context
 - Fixed a bug where switcher telemetry would fail to build due to missing members
=======
## [15.4.0] - 2020-06-30
### Added
 - Added stream switching support - StreamSwitcherDevice, StreamSourceDevice, MockStreamDestination and associated controls
>>>>>>> 7020f65d

## [15.3.0] - 2020-03-20
### Added
 - Added Dmc4kzHdoAdapter
 - Added DmcCatoHdAdapter
 - Added DmcFoAdapter
 - Added DmcS2oHdAdapter
 - Added DmcStroAdapter
 - Added misc Crestron input cards
 - Added IO switcher device that is toggled by a digital output port
 - Added mixer configuration options for DMPS3-4k devices, with auto option

### Changed
 - Reworked volume controls to fit new interfaces
 - Fixed Crestron Switchers, so online/offline updates are subscribed to
 - Routing cache fails gracefully when a connection is invalid

## [15.2.2] - 2020-02-06
### Changed
 - Fixed a bug preventing the instantiation of Crestron HDBaseT DM Transmitters and Receivers

## [15.2.1] - 2019-12-04
### Changed
 - Fixes for potential null refs in Extron DTP devices

## [15.2.0] - 2019-11-19
### Added
 - Added method to Source and Destination collections for getting items by device id

## [15.1.0] - 2019-09-16
### Added
 - Added Source/Destination groups, Source/Destination group collections, and settings

### Changed
 - Using new GenericBaseUtils to standardize crestron device setup and teardown
 - Updated IPowerDeviceControls to use PowerState
 
### Removed
 - No longer including control ID in EndpointInfo string representation when 0

## [15.0.0] - 2019-08-15
### Changed
 - Substantial changes to facillitate Multi-Krang switchers

## [14.3.0] - 2019-08-15
### Added
 - Added Overload method to unroute connections based on their endpoint info
 - Added features for efficiently determining if there is a path from a given source to destination
 
### Changed
 - If an Extron Switcher's port is not connected initialized property is set to false.

### Removed
 - Removed error logging from the DefaultPathfinder when failing to find a path; should be handled by consumers

## [14.2.2] - 2019-08-28
### Changed
 - Routing caches are rebuilt when children are changed

## [14.2.1] - 2019-05-30
### Changed
 - RoutingCache fix for potential infinite recursion

## [14.2.0] - 2019-02-14
### Added
 - Added DM-TX-4KZ-202-C and DM-TX-4KZ-302-C transmitters

## [14.1.0] - 2019-01-29
### Added
 - DMC-SO-HD DM 8G Fiber Output Card
 - DM-RMC-200-S DM 8G Fiber Receiver
 - CEC Port support for all DM endpoints
 - CEC Port support for DMC-HDO

### Changed
 - DM-NVX changed "EthernetId" to "IPID" in settings
 - Significant optimizations to routing pre-caching on startup

## [14.0.0] - 2019-01-10
### Added
 - Added port configuration features to routing devices

## [13.14.0] - 2020-04-30
### Changed
 - ControlSystemExternalTelemetry - Fixed DHCP state telemetry to properly parse DHCP Off state
 - ControlSystemExternalTelemetry - Removed telemetry names for control system network info (using Device network info instead)
 - ControlSystemExternalTelemetry - Changed telemetry names for network info to use Device telemetry names
 - ControlSystemExternalTelemetry - DateTime fields are converted to ISO-8601 strings
 - ControlSystem - Only add switcher control if control system has inputs/outputs
 - ControlSystemSwitcherControl - Update video source detection on input port only for video detection changed
 - ControlSystemSwitcherControl - Breakaway routing check feedback bools for supported instead of set bools

### Removed
 - SwitcherTelemetry - AudioBreakawayEnabled and UsbBreakawayEnabled removed
 - Removed network adapter telemetery from SwitcherTelemetry
 - SwitcherTelemetry - Removed methods for Output Mute/Unmute/Volume that weren't implemented

## [13.13.2] - 2020-03-05
### Changed
 - Fixed Sync Detection on DmTx4kX02C and DmTx4kzX02C devices
 - Changed Base Event ID check for VideoSourceFeedback to use correct const for DmTx4kX02C and DmTx4kzX02C devices

## [13.13.1] - 2019-12-31
### Changed
 - Fixed issue where DM HDBaseT endpoints wouldn't instantiate in a point-to-point systems
 - Removed USB from the DM HDBaseT endpoints, since they don't support USB

## [13.13.0] - 2019-10-22
### Changed
 - Added relay ports to DmRmc4kScalerC's
 - Refactored Scaler abstracts to not be called "Base"

## [13.12.2] - 2019-10-09
### Changed
 - Fixed a bug where HdMdMXN Switcher Controls did not properly support 4x1 and 6x2 switchers

## [13.12.1] - 2019-08-05
### Changed
 - Fixed NVX IPID serialization

## [13.12.0] - 2019-08-02
### Added
 - Adding event to ISourceDestinationBaseCollection for when a source/destination enable/disable state changes
 - IRoutingGraph exposes FindActivePaths overload

## [13.11.0] - 2019-07-25
### Added
 - Added HDBaseT TX and RX devices
 - Added IDmEndpoint interface to TX and RX devices
 - Added OriginatorIdSettingsProperty to XiO Director settings property

## [13.10.0] - 2019-07-17
### Added
 - Added Dm-Tx-4kz-X02C Abstract and interfaces
 - Added Dm-Tx-4kz-202C and Dm-Tx-4kz-302C transmitters

## [13.9.2] - 2019-07-16
### Added
 - Added ControlPortParentSettingsProperty attribute to Dmps300CComPort property

## [13.9.1] - 2019-07-10
### Changed
 - Fixed a bug that was causing Crestron DM frame switchers to throw an exception on program stop

## [13.9.0] - 2019-07-09
### Added
 - Added DMC-HD-DSP input card adapter, routing control, and settings

## [13.8.1] - 2019-06-10
### Changed
 - Better handling cases where a DMPS3 crosspoint may return a null mixer

## [13.8.0] - 2019-06-07
### Added
 - RoutingCache initializes source transmission, source detection and destination active states

## [13.7.3] - 2019-06-05
### Changed
 - Program/Processor uptimes are formatted for telemetry

## [13.7.2] - 2019-05-30
### Changed
 - Fixed exceptions on program stop due to clearing switchers

## [13.7.1] - 2019-05-30
### Changed
 - Fixed bug where Input/Output ports were being initialized too early in the switcher lifespan

## [13.7.0] - 2019-05-24
### Added
 - Added constructors for Input/Output ports that take ConnectorInfo

## [13.6.0] - 2019-05-17
### Added
 - Added telemetry features for switchers
 - Added telemetry features for CrestronControlSystem
 - Added features for inferring Crestron Input/Output information

## [13.5.2] - 2019-05-24
### Added
 - Added Card Parent and Card Address attributes to Crestron input/output card settings

## [13.5.1] - 2019-05-16
### Changed
 - Failing more gracefully when unable to instantiate a crestron switcher

## [13.5.0] - 2019-05-10
### Changed
 - Logging when Crestron input cards, output cards and streamers fail to instantiate
 - Mock route source controls default to transmitting
 - OnRouteChanged event moved from IRouteSwitcherControl/Device to IRouteMidpointControl/Device

## [13.4.1] - 2019-04-19
### Added
 - Added RoutingCache methods for source/destination state lookup

### Changed
 - Fixed RoutingCache issues with destination active inputs

## [13.4.0] - 2019-04-05
### Added
 - Front panel lockout enabled by default for switcher control systems
 - Console Commands for lockout enable/disable and status
 - IRoutingGraph exposes FindActivePaths overload for source endpoints

## [13.3.0] - 2019-03-21
### Added
 - Added DMC-4K-HD and DMC-4KZ-HD input cards
 - Added DMC-4KZ-C-DSP input card
 - Added DMC-4KZ-C input card
 - Added DMC-4KZ-HD-DSP input card
 - Added DMC-4KZ-CO-HD output card

## [13.2.0] - 2019-02-13
### Added
 - Added DmcCoHd output card variant

## [13.1.1] - 2019-01-22
### Changed
 - Forcing NVX to use auto-initiation, disabling auto routing

## [13.1.0] - 2019-01-02
### Added
 - Added Volume and Microphone controls for DMPS3 control systems
 - Added XML configuration for DMPS3 volume and microphone controls

## [13.0.0] - 2018-11-20
### Added
 - Added console features for configuring NVX device mode

### Changed
 - Fixed KeyNotFoundException on program stop when using cards
 - Better support for input active state by connection type
 - Routing graph populates each type of originator before loading the next batch

## [12.0.0] - 2018-11-08
### Changed
 - Improved clarity in console readouts
 - Improved routing feedback in systems with multiple async switchers
 - Performance improvements
 - Fixed null refs in NVX switchers

### Removed
 - Removed DestinationGroups

## [11.0.0] - 2018-10-30
### Added
 - Added Extron SWHD4K devices
 - Added DmNvx 350 and 351 streaming devices
 - Added DmNvx 350C and 351C streaming cards
 - Added DmXioDirector 80, 160 and Enterprise devices
 - Added DmNvx Primary and Secondary stream switchers

### Changed
 - Fixed StackOverflow when getting active source and there is a loop in the path
 - Significant optimizations to RoutingCache feedback

## [10.2.0] - 2018-10-18
### Added
 - Added console command to 2 series dmps for logging when the dmps makes a route

### Changed
 - Pathfinding optimizations

## [10.1.0] - 2018-10-04
### Added
 - IRoutingGraph exposes method for unrouting a destination endpoint information
 
### Changed
 - Routing graph table builder only shows active input info for active inputs

## [10.0.0] - 2018-09-25
### Added
 - Implemented touchscreen occupancy features

### Changed
 - Volume control refactoring
 - Fixed bug where Extron switcher was not unrouting audio correctly
 - Small performance improvements to routing

## [9.0.0] - 2018-09-14
### Added
 - DMPS3 4K support
 - Added new pathfinding workflow
 - ControlSystemDevice touchscreen controls

### Changed
 - Significant routing performance improvements
 - Switcher operations are aggregated into as few operations as possible

## [8.0.0] - 2018-07-19
### Added
 - Added routing cache for reducing number of events and optimizing routing queries 

### Changed
 - HdMdxxxCE switchers support routing audio to the aux audio output
 - Enabling Audio-Breakaway in 6XN Crestron switchers
 - Added Sig type bool checks
 - Updated how GetOutputs and GetInputs reads SwitcherOutputs/SwitcherInputs
 - Fixes for audio routing on DMPS 4K variants

## [7.2.0] - 2018-07-02
### Added
 - Added MockRouteSplitter device and control

## [7.1.0] - 2018-07-02
### Added
 - Added receiver endpoint variants (100C, 100F, 100S, etc)
 - Adding DmTx4K202CAdapter
 - Added Extron devices (DTP Crosspoint 84, DTP HDMI 330 TX, DTP HDMI 330 RX)
 - Added method to ISourceDestinationBaseCollection for looking up sources/destinations by endpoint
 - Added HdMdxxxCE switcher adapters

## [7.0.1] - 2018-06-19
### Changed
 - Fixed null ref in 6XN switcher instantiation

## [7.0.0] - 2018-06-04
### Added
 - Adding new input and old input properties to route change event args
 - Serial devices use ConnectionStateManager for maintaining connection to remote endpoints
 - Added methods for getting output connector information from source controls

### Changed
 - Pathfinding uses a prebuilt cache to narrow search results

## [6.0.0] - 2018-05-24
### Added
 - Relocated SPlusSwitcherShim to this project.

### Removed
 - Removed element property from settings

## [5.2.1] - 2018-05-09
### Changed
 - Fixed bug where cards were being instantiated in the wrong order
 - Fixed bug where pathfinding would fail if a single address fails
 - Fixed bug where we would try to unregister cards that would error

## [5.2.0] - 2018-05-02
### Added
 - Added interface and abstraction for routing destinations that can have 1 active input at a time (e.g. displays, receivers)
 - Added abstractions and interfaces for BladeSwitch adapters
 - Adding DmMd64X64 and DmMd128X128 adapters

## [5.1.0] - 2018-04-27
### Added
 - Adding extension method to TryGet routing graph from core
 - Adding extension method to get active destination endpoints for a given source
 - Additional routing graph methods for better supporting sources/destinations with multiple addresses

## [5.0.0] - 2018-04-23
### Added
 - Added abstractions for DmMd6XN switchers
 - Adding DmMd6X1 adapter
 - Adding DmMd6X4 adapter
 - Adding DmMd6X6 adapter
 - API proxies for routing controls
 
### Changed
 - Using API event args
 - Sources and destinations have multiple addresses
 <|MERGE_RESOLUTION|>--- conflicted
+++ resolved
@@ -6,7 +6,6 @@
 
 ## [Unreleased]
 
-<<<<<<< HEAD
 ## [16.0.0] - 2020-06-19
 ### Added
  - Added DestinationGroupString to Destinations, to be used to create DestinationGroups at runtime
@@ -23,11 +22,10 @@
  - MockSwitcherDevice now inherits from AbstractMockDevice
  - Using new logging context
  - Fixed a bug where switcher telemetry would fail to build due to missing members
-=======
+
 ## [15.4.0] - 2020-06-30
 ### Added
  - Added stream switching support - StreamSwitcherDevice, StreamSourceDevice, MockStreamDestination and associated controls
->>>>>>> 7020f65d
 
 ## [15.3.0] - 2020-03-20
 ### Added
