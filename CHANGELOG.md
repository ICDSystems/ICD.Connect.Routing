# Changelog
All notable changes to this project will be documented in this file.

The format is based on [Keep a Changelog](http://keepachangelog.com/en/1.0.0/)
and this project adheres to [Semantic Versioning](http://semver.org/spec/v2.0.0.html).

## [Unreleased]

<<<<<<< HEAD
## [14.2.1] - 2019-05-30
### Changed
 - RoutingCache fix for potential infinite recursion

## [14.2.0] - 2019-02-14
### Added
 - Added DM-TX-4KZ-202-C and DM-TX-4KZ-302-C transmitters

## [14.1.0] - 2019-01-29
### Added
 - DMC-SO-HD DM 8G Fiber Output Card
 - DM-RMC-200-S DM 8G Fiber Receiver
 - CEC Port support for all DM endpoints
 - CEC Port support for DMC-HDO

### Changed
 - DM-NVX changed "EthernetId" to "IPID" in settings
 - Significant optimizations to routing pre-caching on startup

## [14.0.0] - 2019-01-10
### Added
 - Added port configuration features to routing devices
=======
## [13.8.1] - 2019-06-10
### Changed
 - Better handling cases where a DMPS3 crosspoint may return a null mixer
>>>>>>> f35c5e5d

## [13.8.0] - 2019-06-07
### Added
 - RoutingCache initializes source transmission, source detection and destination active states

## [13.7.3] - 2019-06-05
### Changed
 - Program/Processor uptimes are formatted for telemetry

## [13.7.2] - 2019-05-30
### Changed
 - Fixed exceptions on program stop due to clearing switchers

## [13.7.1] - 2019-05-30
### Changed
 - Fixed bug where Input/Output ports were being initialized too early in the switcher lifespan

## [13.7.0] - 2019-05-24
### Added
 - Added constructors for Input/Output ports that take ConnectorInfo

## [13.6.0] - 2019-05-17
### Added
 - Added telemetry features for switchers
 - Added telemetry features for CrestronControlSystem
 - Added features for inferring Crestron Input/Output information

## [13.5.2] - 2019-05-24
### Added
 - Added Card Parent and Card Address attributes to Crestron input/output card settings

## [13.5.1] - 2019-05-16
### Changed
 - Failing more gracefully when unable to instantiate a crestron switcher

## [13.5.0] - 2019-05-10
### Changed
 - Logging when Crestron input cards, output cards and streamers fail to instantiate
 - Mock route source controls default to transmitting
 - OnRouteChanged event moved from IRouteSwitcherControl/Device to IRouteMidpointControl/Device

## [13.4.1] - 2019-04-19
### Added
 - Added RoutingCache methods for source/destination state lookup

### Changed
 - Fixed RoutingCache issues with destination active inputs

## [13.4.0] - 2019-04-05
### Added
 - Front panel lockout enabled by default for switcher control systems
 - Console Commands for lockout enable/disable and status
 - IRoutingGraph exposes FindActivePaths overload for source endpoints

## [13.3.0] - 2019-03-21
### Added
 - Added DMC-4K-HD and DMC-4KZ-HD input cards
 - Added DMC-4KZ-C-DSP input card
 - Added DMC-4KZ-C input card
 - Added DMC-4KZ-HD-DSP input card
 - Added DMC-4KZ-CO-HD output card

## [13.2.0] - 2019-02-13
### Added
 - Added DmcCoHd output card variant

## [13.1.1] - 2019-01-22
### Changed
 - Forcing NVX to use auto-initiation, disabling auto routing

## [13.1.0] - 2019-01-02
### Added
 - Added Volume and Microphone controls for DMPS3 control systems
 - Added XML configuration for DMPS3 volume and microphone controls

## [13.0.0] - 2018-11-20
### Added
 - Added console features for configuring NVX device mode

### Changed
 - Fixed KeyNotFoundException on program stop when using cards
 - Better support for input active state by connection type
 - Routing graph populates each type of originator before loading the next batch

## [12.0.0] - 2018-11-08
### Changed
 - Improved clarity in console readouts
 - Improved routing feedback in systems with multiple async switchers
 - Performance improvements
 - Fixed null refs in NVX switchers

### Removed
 - Removed DestinationGroups

## [11.0.0] - 2018-10-30
### Added
 - Added Extron SWHD4K devices
 - Added DmNvx 350 and 351 streaming devices
 - Added DmNvx 350C and 351C streaming cards
 - Added DmXioDirector 80, 160 and Enterprise devices
 - Added DmNvx Primary and Secondary stream switchers

### Changed
 - Fixed StackOverflow when getting active source and there is a loop in the path
 - Significant optimizations to RoutingCache feedback

## [10.2.0] - 2018-10-18
### Added
 - Added console command to 2 series dmps for logging when the dmps makes a route

### Changed
 - Pathfinding optimizations

## [10.1.0] - 2018-10-04
### Added
 - IRoutingGraph exposes method for unrouting a destination endpoint information
 
### Changed
 - Routing graph table builder only shows active input info for active inputs

## [10.0.0] - 2018-09-25
### Added
 - Implemented touchscreen occupancy features

### Changed
 - Volume control refactoring
 - Fixed bug where Extron switcher was not unrouting audio correctly
 - Small performance improvements to routing

## [9.0.0] - 2018-09-14
### Added
 - DMPS3 4K support
 - Added new pathfinding workflow
 - ControlSystemDevice touchscreen controls

### Changed
 - Significant routing performance improvements
 - Switcher operations are aggregated into as few operations as possible

## [8.0.0] - 2018-07-19
### Added
 - Added routing cache for reducing number of events and optimizing routing queries 

### Changed
 - HdMdxxxCE switchers support routing audio to the aux audio output
 - Enabling Audio-Breakaway in 6XN Crestron switchers
 - Added Sig type bool checks
 - Updated how GetOutputs and GetInputs reads SwitcherOutputs/SwitcherInputs
 - Fixes for audio routing on DMPS 4K variants

## [7.2.0] - 2018-07-02
### Added
 - Added MockRouteSplitter device and control

## [7.1.0] - 2018-07-02
### Added
 - Added receiver endpoint variants (100C, 100F, 100S, etc)
 - Adding DmTx4K202CAdapter
 - Added Extron devices (DTP Crosspoint 84, DTP HDMI 330 TX, DTP HDMI 330 RX)
 - Added method to ISourceDestinationBaseCollection for looking up sources/destinations by endpoint
 - Added HdMdxxxCE switcher adapters

## [7.0.1] - 2018-06-19
### Changed
 - Fixed null ref in 6XN switcher instantiation

## [7.0.0] - 2018-06-04
### Added
 - Adding new input and old input properties to route change event args
 - Serial devices use ConnectionStateManager for maintaining connection to remote endpoints
 - Added methods for getting output connector information from source controls

### Changed
 - Pathfinding uses a prebuilt cache to narrow search results

## [6.0.0] - 2018-05-24
### Added
 - Relocated SPlusSwitcherShim to this project.

### Removed
 - Removed element property from settings

## [5.2.1] - 2018-05-09
### Changed
 - Fixed bug where cards were being instantiated in the wrong order
 - Fixed bug where pathfinding would fail if a single address fails
 - Fixed bug where we would try to unregister cards that would error

## [5.2.0] - 2018-05-02
### Added
 - Added interface and abstraction for routing destinations that can have 1 active input at a time (e.g. displays, receivers)
 - Added abstractions and interfaces for BladeSwitch adapters
 - Adding DmMd64X64 and DmMd128X128 adapters

## [5.1.0] - 2018-04-27
### Added
 - Adding extension method to TryGet routing graph from core
 - Adding extension method to get active destination endpoints for a given source
 - Additional routing graph methods for better supporting sources/destinations with multiple addresses

## [5.0.0] - 2018-04-23
### Added
 - Added abstractions for DmMd6XN switchers
 - Adding DmMd6X1 adapter
 - Adding DmMd6X4 adapter
 - Adding DmMd6X6 adapter
 - API proxies for routing controls
 
### Changed
 - Using API event args
 - Sources and destinations have multiple addresses
 <|MERGE_RESOLUTION|>--- conflicted
+++ resolved
@@ -6,7 +6,6 @@
 
 ## [Unreleased]
 
-<<<<<<< HEAD
 ## [14.2.1] - 2019-05-30
 ### Changed
  - RoutingCache fix for potential infinite recursion
@@ -29,11 +28,10 @@
 ## [14.0.0] - 2019-01-10
 ### Added
  - Added port configuration features to routing devices
-=======
+
 ## [13.8.1] - 2019-06-10
 ### Changed
  - Better handling cases where a DMPS3 crosspoint may return a null mixer
->>>>>>> f35c5e5d
 
 ## [13.8.0] - 2019-06-07
 ### Added
