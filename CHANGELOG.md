# Changelog
All notable changes to this project will be documented in this file.

The format is based on [Keep a Changelog](http://keepachangelog.com/en/1.0.0/)
and this project adheres to [Semantic Versioning](http://semver.org/spec/v2.0.0.html).

## [Unreleased]

<<<<<<< HEAD
## [14.3.0] - 2019-08-15
### Added
 - Added Overload method to unroute connections based on their endpoint info
 - Added features for efficiently determining if there is a path from a given source to destination
 
### Changed
 - If an Extron Switcher's port is not connected initialized property is set to false.

### Removed
 - Removed error logging from the DefaultPathfinder when failing to find a path; should be handled by consumers
=======
## [14.2.2] - 2019-08-28
### Changed
 - Routing caches are rebuilt when children are changed
>>>>>>> 52bfad7a

## [14.2.1] - 2019-05-30
### Changed
 - RoutingCache fix for potential infinite recursion

## [14.2.0] - 2019-02-14
### Added
 - Added DM-TX-4KZ-202-C and DM-TX-4KZ-302-C transmitters

## [14.1.0] - 2019-01-29
### Added
 - DMC-SO-HD DM 8G Fiber Output Card
 - DM-RMC-200-S DM 8G Fiber Receiver
 - CEC Port support for all DM endpoints
 - CEC Port support for DMC-HDO

### Changed
 - DM-NVX changed "EthernetId" to "IPID" in settings
 - Significant optimizations to routing pre-caching on startup

## [14.0.0] - 2019-01-10
### Added
 - Added port configuration features to routing devices

## [13.12.1] - 2019-08-05
### Changed
 - Fixed NVX IPID serialization

## [13.12.0] - 2019-08-02
### Added
 - Adding event to ISourceDestinationBaseCollection for when a source/destination enable/disable state changes
 - IRoutingGraph exposes FindActivePaths overload

## [13.11.0] - 2019-07-25
### Added
 - Added HDBaseT TX and RX devices
 - Added IDmEndpoint interface to TX and RX devices
 - Added OriginatorIdSettingsProperty to XiO Director settings property

## [13.10.0] - 2019-07-17
### Added
 - Added Dm-Tx-4kz-X02C Abstract and interfaces
 - Added Dm-Tx-4kz-202C and Dm-Tx-4kz-302C transmitters

## [13.9.2] - 2019-07-16
### Added
 - Added ControlPortParentSettingsProperty attribute to Dmps300CComPort property

## [13.9.1] - 2019-07-10
### Changed
 - Fixed a bug that was causing Crestron DM frame switchers to throw an exception on program stop

## [13.9.0] - 2019-07-09
### Added
 - Added DMC-HD-DSP input card adapter, routing control, and settings

## [13.8.1] - 2019-06-10
### Changed
 - Better handling cases where a DMPS3 crosspoint may return a null mixer

## [13.8.0] - 2019-06-07
### Added
 - RoutingCache initializes source transmission, source detection and destination active states

## [13.7.3] - 2019-06-05
### Changed
 - Program/Processor uptimes are formatted for telemetry

## [13.7.2] - 2019-05-30
### Changed
 - Fixed exceptions on program stop due to clearing switchers

## [13.7.1] - 2019-05-30
### Changed
 - Fixed bug where Input/Output ports were being initialized too early in the switcher lifespan

## [13.7.0] - 2019-05-24
### Added
 - Added constructors for Input/Output ports that take ConnectorInfo

## [13.6.0] - 2019-05-17
### Added
 - Added telemetry features for switchers
 - Added telemetry features for CrestronControlSystem
 - Added features for inferring Crestron Input/Output information

## [13.5.2] - 2019-05-24
### Added
 - Added Card Parent and Card Address attributes to Crestron input/output card settings

## [13.5.1] - 2019-05-16
### Changed
 - Failing more gracefully when unable to instantiate a crestron switcher

## [13.5.0] - 2019-05-10
### Changed
 - Logging when Crestron input cards, output cards and streamers fail to instantiate
 - Mock route source controls default to transmitting
 - OnRouteChanged event moved from IRouteSwitcherControl/Device to IRouteMidpointControl/Device

## [13.4.1] - 2019-04-19
### Added
 - Added RoutingCache methods for source/destination state lookup

### Changed
 - Fixed RoutingCache issues with destination active inputs

## [13.4.0] - 2019-04-05
### Added
 - Front panel lockout enabled by default for switcher control systems
 - Console Commands for lockout enable/disable and status
 - IRoutingGraph exposes FindActivePaths overload for source endpoints

## [13.3.0] - 2019-03-21
### Added
 - Added DMC-4K-HD and DMC-4KZ-HD input cards
 - Added DMC-4KZ-C-DSP input card
 - Added DMC-4KZ-C input card
 - Added DMC-4KZ-HD-DSP input card
 - Added DMC-4KZ-CO-HD output card

## [13.2.0] - 2019-02-13
### Added
 - Added DmcCoHd output card variant

## [13.1.1] - 2019-01-22
### Changed
 - Forcing NVX to use auto-initiation, disabling auto routing

## [13.1.0] - 2019-01-02
### Added
 - Added Volume and Microphone controls for DMPS3 control systems
 - Added XML configuration for DMPS3 volume and microphone controls

## [13.0.0] - 2018-11-20
### Added
 - Added console features for configuring NVX device mode

### Changed
 - Fixed KeyNotFoundException on program stop when using cards
 - Better support for input active state by connection type
 - Routing graph populates each type of originator before loading the next batch

## [12.0.0] - 2018-11-08
### Changed
 - Improved clarity in console readouts
 - Improved routing feedback in systems with multiple async switchers
 - Performance improvements
 - Fixed null refs in NVX switchers

### Removed
 - Removed DestinationGroups

## [11.0.0] - 2018-10-30
### Added
 - Added Extron SWHD4K devices
 - Added DmNvx 350 and 351 streaming devices
 - Added DmNvx 350C and 351C streaming cards
 - Added DmXioDirector 80, 160 and Enterprise devices
 - Added DmNvx Primary and Secondary stream switchers

### Changed
 - Fixed StackOverflow when getting active source and there is a loop in the path
 - Significant optimizations to RoutingCache feedback

## [10.2.0] - 2018-10-18
### Added
 - Added console command to 2 series dmps for logging when the dmps makes a route

### Changed
 - Pathfinding optimizations

## [10.1.0] - 2018-10-04
### Added
 - IRoutingGraph exposes method for unrouting a destination endpoint information
 
### Changed
 - Routing graph table builder only shows active input info for active inputs

## [10.0.0] - 2018-09-25
### Added
 - Implemented touchscreen occupancy features

### Changed
 - Volume control refactoring
 - Fixed bug where Extron switcher was not unrouting audio correctly
 - Small performance improvements to routing

## [9.0.0] - 2018-09-14
### Added
 - DMPS3 4K support
 - Added new pathfinding workflow
 - ControlSystemDevice touchscreen controls

### Changed
 - Significant routing performance improvements
 - Switcher operations are aggregated into as few operations as possible

## [8.0.0] - 2018-07-19
### Added
 - Added routing cache for reducing number of events and optimizing routing queries 

### Changed
 - HdMdxxxCE switchers support routing audio to the aux audio output
 - Enabling Audio-Breakaway in 6XN Crestron switchers
 - Added Sig type bool checks
 - Updated how GetOutputs and GetInputs reads SwitcherOutputs/SwitcherInputs
 - Fixes for audio routing on DMPS 4K variants

## [7.2.0] - 2018-07-02
### Added
 - Added MockRouteSplitter device and control

## [7.1.0] - 2018-07-02
### Added
 - Added receiver endpoint variants (100C, 100F, 100S, etc)
 - Adding DmTx4K202CAdapter
 - Added Extron devices (DTP Crosspoint 84, DTP HDMI 330 TX, DTP HDMI 330 RX)
 - Added method to ISourceDestinationBaseCollection for looking up sources/destinations by endpoint
 - Added HdMdxxxCE switcher adapters

## [7.0.1] - 2018-06-19
### Changed
 - Fixed null ref in 6XN switcher instantiation

## [7.0.0] - 2018-06-04
### Added
 - Adding new input and old input properties to route change event args
 - Serial devices use ConnectionStateManager for maintaining connection to remote endpoints
 - Added methods for getting output connector information from source controls

### Changed
 - Pathfinding uses a prebuilt cache to narrow search results

## [6.0.0] - 2018-05-24
### Added
 - Relocated SPlusSwitcherShim to this project.

### Removed
 - Removed element property from settings

## [5.2.1] - 2018-05-09
### Changed
 - Fixed bug where cards were being instantiated in the wrong order
 - Fixed bug where pathfinding would fail if a single address fails
 - Fixed bug where we would try to unregister cards that would error

## [5.2.0] - 2018-05-02
### Added
 - Added interface and abstraction for routing destinations that can have 1 active input at a time (e.g. displays, receivers)
 - Added abstractions and interfaces for BladeSwitch adapters
 - Adding DmMd64X64 and DmMd128X128 adapters

## [5.1.0] - 2018-04-27
### Added
 - Adding extension method to TryGet routing graph from core
 - Adding extension method to get active destination endpoints for a given source
 - Additional routing graph methods for better supporting sources/destinations with multiple addresses

## [5.0.0] - 2018-04-23
### Added
 - Added abstractions for DmMd6XN switchers
 - Adding DmMd6X1 adapter
 - Adding DmMd6X4 adapter
 - Adding DmMd6X6 adapter
 - API proxies for routing controls
 
### Changed
 - Using API event args
 - Sources and destinations have multiple addresses
 <|MERGE_RESOLUTION|>--- conflicted
+++ resolved
@@ -6,7 +6,6 @@
 
 ## [Unreleased]
 
-<<<<<<< HEAD
 ## [14.3.0] - 2019-08-15
 ### Added
  - Added Overload method to unroute connections based on their endpoint info
@@ -17,11 +16,10 @@
 
 ### Removed
  - Removed error logging from the DefaultPathfinder when failing to find a path; should be handled by consumers
-=======
+
 ## [14.2.2] - 2019-08-28
 ### Changed
  - Routing caches are rebuilt when children are changed
->>>>>>> 52bfad7a
 
 ## [14.2.1] - 2019-05-30
 ### Changed
