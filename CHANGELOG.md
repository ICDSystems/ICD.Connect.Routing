--- conflicted
+++ resolved
@@ -6,7 +6,6 @@
 
 ## [Unreleased]
 
-<<<<<<< HEAD
 ## [14.1.0] - 2019-01-29
 ### Added
  - DMC-SO-HD DM 8G Fiber Output Card
@@ -21,11 +20,10 @@
 ## [14.0.0] - 2019-01-10
 ### Added
  - Added port configuration features to routing devices
-=======
+
 ## [13.2.0] - 2019-02-13
 ### Added
  - Added DmcCoHd output card variant
->>>>>>> 543dc784
 
 ## [13.1.1] - 2019-01-22
 ### Changed
