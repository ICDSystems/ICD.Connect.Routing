# Changelog
All notable changes to this project will be documented in this file.

The format is based on [Keep a Changelog](http://keepachangelog.com/en/1.0.0/)
and this project adheres to [Semantic Versioning](http://semver.org/spec/v2.0.0.html).

## [Unreleased]

<<<<<<< HEAD
## [14.2.2] - 2019-08-28
### Changed
 - Routing caches are rebuilt when children are changed

## [14.2.1] - 2019-05-30
### Changed
 - RoutingCache fix for potential infinite recursion

## [14.2.0] - 2019-02-14
### Added
 - Added DM-TX-4KZ-202-C and DM-TX-4KZ-302-C transmitters

## [14.1.0] - 2019-01-29
### Added
 - DMC-SO-HD DM 8G Fiber Output Card
 - DM-RMC-200-S DM 8G Fiber Receiver
 - CEC Port support for all DM endpoints
 - CEC Port support for DMC-HDO

### Changed
 - DM-NVX changed "EthernetId" to "IPID" in settings
 - Significant optimizations to routing pre-caching on startup

## [14.0.0] - 2019-01-10
### Added
 - Added port configuration features to routing devices
=======
## [13.12.2] - 2019-10-09
### Changed
 - Fixed a bug where HdMdMXN Switcher Controls did not properly support 4x1 and 6x2 switchers
>>>>>>> 886f62d3

## [13.12.1] - 2019-08-05
### Changed
 - Fixed NVX IPID serialization

## [13.12.0] - 2019-08-02
### Added
 - Adding event to ISourceDestinationBaseCollection for when a source/destination enable/disable state changes
 - IRoutingGraph exposes FindActivePaths overload

## [13.11.0] - 2019-07-25
### Added
 - Added HDBaseT TX and RX devices
 - Added IDmEndpoint interface to TX and RX devices
 - Added OriginatorIdSettingsProperty to XiO Director settings property

## [13.10.0] - 2019-07-17
### Added
 - Added Dm-Tx-4kz-X02C Abstract and interfaces
 - Added Dm-Tx-4kz-202C and Dm-Tx-4kz-302C transmitters

## [13.9.2] - 2019-07-16
### Added
 - Added ControlPortParentSettingsProperty attribute to Dmps300CComPort property

## [13.9.1] - 2019-07-10
### Changed
 - Fixed a bug that was causing Crestron DM frame switchers to throw an exception on program stop

## [13.9.0] - 2019-07-09
### Added
 - Added DMC-HD-DSP input card adapter, routing control, and settings

## [13.8.1] - 2019-06-10
### Changed
 - Better handling cases where a DMPS3 crosspoint may return a null mixer

## [13.8.0] - 2019-06-07
### Added
 - RoutingCache initializes source transmission, source detection and destination active states

## [13.7.3] - 2019-06-05
### Changed
 - Program/Processor uptimes are formatted for telemetry

## [13.7.2] - 2019-05-30
### Changed
 - Fixed exceptions on program stop due to clearing switchers

## [13.7.1] - 2019-05-30
### Changed
 - Fixed bug where Input/Output ports were being initialized too early in the switcher lifespan

## [13.7.0] - 2019-05-24
### Added
 - Added constructors for Input/Output ports that take ConnectorInfo

## [13.6.0] - 2019-05-17
### Added
 - Added telemetry features for switchers
 - Added telemetry features for CrestronControlSystem
 - Added features for inferring Crestron Input/Output information

## [13.5.2] - 2019-05-24
### Added
 - Added Card Parent and Card Address attributes to Crestron input/output card settings

## [13.5.1] - 2019-05-16
### Changed
 - Failing more gracefully when unable to instantiate a crestron switcher

## [13.5.0] - 2019-05-10
### Changed
 - Logging when Crestron input cards, output cards and streamers fail to instantiate
 - Mock route source controls default to transmitting
 - OnRouteChanged event moved from IRouteSwitcherControl/Device to IRouteMidpointControl/Device

## [13.4.1] - 2019-04-19
### Added
 - Added RoutingCache methods for source/destination state lookup

### Changed
 - Fixed RoutingCache issues with destination active inputs

## [13.4.0] - 2019-04-05
### Added
 - Front panel lockout enabled by default for switcher control systems
 - Console Commands for lockout enable/disable and status
 - IRoutingGraph exposes FindActivePaths overload for source endpoints

## [13.3.0] - 2019-03-21
### Added
 - Added DMC-4K-HD and DMC-4KZ-HD input cards
 - Added DMC-4KZ-C-DSP input card
 - Added DMC-4KZ-C input card
 - Added DMC-4KZ-HD-DSP input card
 - Added DMC-4KZ-CO-HD output card

## [13.2.0] - 2019-02-13
### Added
 - Added DmcCoHd output card variant

## [13.1.1] - 2019-01-22
### Changed
 - Forcing NVX to use auto-initiation, disabling auto routing

## [13.1.0] - 2019-01-02
### Added
 - Added Volume and Microphone controls for DMPS3 control systems
 - Added XML configuration for DMPS3 volume and microphone controls

## [13.0.0] - 2018-11-20
### Added
 - Added console features for configuring NVX device mode

### Changed
 - Fixed KeyNotFoundException on program stop when using cards
 - Better support for input active state by connection type
 - Routing graph populates each type of originator before loading the next batch

## [12.0.0] - 2018-11-08
### Changed
 - Improved clarity in console readouts
 - Improved routing feedback in systems with multiple async switchers
 - Performance improvements
 - Fixed null refs in NVX switchers

### Removed
 - Removed DestinationGroups

## [11.0.0] - 2018-10-30
### Added
 - Added Extron SWHD4K devices
 - Added DmNvx 350 and 351 streaming devices
 - Added DmNvx 350C and 351C streaming cards
 - Added DmXioDirector 80, 160 and Enterprise devices
 - Added DmNvx Primary and Secondary stream switchers

### Changed
 - Fixed StackOverflow when getting active source and there is a loop in the path
 - Significant optimizations to RoutingCache feedback

## [10.2.0] - 2018-10-18
### Added
 - Added console command to 2 series dmps for logging when the dmps makes a route

### Changed
 - Pathfinding optimizations

## [10.1.0] - 2018-10-04
### Added
 - IRoutingGraph exposes method for unrouting a destination endpoint information
 
### Changed
 - Routing graph table builder only shows active input info for active inputs

## [10.0.0] - 2018-09-25
### Added
 - Implemented touchscreen occupancy features

### Changed
 - Volume control refactoring
 - Fixed bug where Extron switcher was not unrouting audio correctly
 - Small performance improvements to routing

## [9.0.0] - 2018-09-14
### Added
 - DMPS3 4K support
 - Added new pathfinding workflow
 - ControlSystemDevice touchscreen controls

### Changed
 - Significant routing performance improvements
 - Switcher operations are aggregated into as few operations as possible

## [8.0.0] - 2018-07-19
### Added
 - Added routing cache for reducing number of events and optimizing routing queries 

### Changed
 - HdMdxxxCE switchers support routing audio to the aux audio output
 - Enabling Audio-Breakaway in 6XN Crestron switchers
 - Added Sig type bool checks
 - Updated how GetOutputs and GetInputs reads SwitcherOutputs/SwitcherInputs
 - Fixes for audio routing on DMPS 4K variants

## [7.2.0] - 2018-07-02
### Added
 - Added MockRouteSplitter device and control

## [7.1.0] - 2018-07-02
### Added
 - Added receiver endpoint variants (100C, 100F, 100S, etc)
 - Adding DmTx4K202CAdapter
 - Added Extron devices (DTP Crosspoint 84, DTP HDMI 330 TX, DTP HDMI 330 RX)
 - Added method to ISourceDestinationBaseCollection for looking up sources/destinations by endpoint
 - Added HdMdxxxCE switcher adapters

## [7.0.1] - 2018-06-19
### Changed
 - Fixed null ref in 6XN switcher instantiation

## [7.0.0] - 2018-06-04
### Added
 - Adding new input and old input properties to route change event args
 - Serial devices use ConnectionStateManager for maintaining connection to remote endpoints
 - Added methods for getting output connector information from source controls

### Changed
 - Pathfinding uses a prebuilt cache to narrow search results

## [6.0.0] - 2018-05-24
### Added
 - Relocated SPlusSwitcherShim to this project.

### Removed
 - Removed element property from settings

## [5.2.1] - 2018-05-09
### Changed
 - Fixed bug where cards were being instantiated in the wrong order
 - Fixed bug where pathfinding would fail if a single address fails
 - Fixed bug where we would try to unregister cards that would error

## [5.2.0] - 2018-05-02
### Added
 - Added interface and abstraction for routing destinations that can have 1 active input at a time (e.g. displays, receivers)
 - Added abstractions and interfaces for BladeSwitch adapters
 - Adding DmMd64X64 and DmMd128X128 adapters

## [5.1.0] - 2018-04-27
### Added
 - Adding extension method to TryGet routing graph from core
 - Adding extension method to get active destination endpoints for a given source
 - Additional routing graph methods for better supporting sources/destinations with multiple addresses

## [5.0.0] - 2018-04-23
### Added
 - Added abstractions for DmMd6XN switchers
 - Adding DmMd6X1 adapter
 - Adding DmMd6X4 adapter
 - Adding DmMd6X6 adapter
 - API proxies for routing controls
 
### Changed
 - Using API event args
 - Sources and destinations have multiple addresses
 <|MERGE_RESOLUTION|>--- conflicted
+++ resolved
@@ -6,7 +6,6 @@
 
 ## [Unreleased]
 
-<<<<<<< HEAD
 ## [14.2.2] - 2019-08-28
 ### Changed
  - Routing caches are rebuilt when children are changed
@@ -33,11 +32,10 @@
 ## [14.0.0] - 2019-01-10
 ### Added
  - Added port configuration features to routing devices
-=======
+
 ## [13.12.2] - 2019-10-09
 ### Changed
  - Fixed a bug where HdMdMXN Switcher Controls did not properly support 4x1 and 6x2 switchers
->>>>>>> 886f62d3
 
 ## [13.12.1] - 2019-08-05
 ### Changed
