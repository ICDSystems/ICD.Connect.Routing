--- conflicted
+++ resolved
@@ -6,7 +6,6 @@
 
 ## [Unreleased]
 
-<<<<<<< HEAD
 ## [14.2.2] - 2019-08-28
 ### Changed
  - Routing caches are rebuilt when children are changed
@@ -33,12 +32,11 @@
 ## [14.0.0] - 2019-01-10
 ### Added
  - Added port configuration features to routing devices
-=======
+
 ## [13.13.0] - 2019-10-22
 ### Changed
  - Added relay ports to DmRmc4kScalerC's
  - Refactored Scaler abstracts to not be called "Base"
->>>>>>> 8708bd06
 
 ## [13.12.2] - 2019-10-09
 ### Changed
