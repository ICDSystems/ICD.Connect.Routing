--- conflicted
+++ resolved
@@ -6,7 +6,6 @@
 
 ## [Unreleased]
 
-<<<<<<< HEAD
 ## [14.2.1] - 2019-05-30
 ### Changed
  - RoutingCache fix for potential infinite recursion
@@ -29,11 +28,10 @@
 ## [14.0.0] - 2019-01-10
 ### Added
  - Added port configuration features to routing devices
-=======
+
 ## [13.7.3] - 2019-06-05
 ### Changed
  - Program/Processor uptimes are formatted for telemetry
->>>>>>> abdc5655
 
 ## [13.7.2] - 2019-05-30
 ### Changed
